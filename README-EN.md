--- conflicted
+++ resolved
@@ -63,11 +63,7 @@
 > [!WARNING]
 > All rights to the original software belong to their respective right holders. The extension isn't affiliated with the original rights holders
 
-<<<<<<< HEAD
 The voice-over translation of the video is now available not only in [YandexBrowser][yabrowser-link]. Very grateful to devs who create **[Yandex.Translate][yatranslate-link]**, and all [contributors][contributors-link] who help make the extension better. Thanks <3
-=======
-The voice-over translation of the video is now available not only in YandexBrowser. Very grateful, **[Yandex.Translate](https://translate.yandex.ru/)**, **[mynovelhost](https://github.com/mynovelhost)**, **[SashaXser](https://github.com/SashaXser)** and to all other contributors. Thanks <3
->>>>>>> a39aa946
 
 ## Installing the extension:
 
@@ -264,7 +260,6 @@
 
 Min. Browser version it's a minimal version of which extension has been tested. However, this doesn't mean that it willn't run in older versions. Please note that we **don't** support or fix errors in outdated browsers.
 
-<<<<<<< HEAD
 To activate the script in Tampermonkey (MV3), you must [enable "Developer Mode"][devmode-enable]
 
 Tested in the following extensions-loaders for userscripts:
@@ -274,31 +269,13 @@
 | ⠀✅                                                    | Any     | [Tampermonkey Legacy (MV2)][tampermonkey-link]  |
 | ⠀✅                                                    | Opera   | [Tampermonkey Opera][tampermonkey-opera]        |
 | ⠀✅                                                    | Chrome  | [Tampermonkey (MV3)][tampermonkey-link]         |
-| ⠀❔                                                    | Safari  | [Userscripts][userscripts-safari]               |
+| ⠀⚠️ It works in proxying mode                          | Safari  | [Userscripts][userscripts-safari]               |
 | ⠀✅                                                    | Any     | [Violetmonkey][violetmonkey-link]               |
 | ⠀❔                                                    | Any     | [AdGuard Usercripts][adguard-userscripts]       |
 | ⠀[Install guide][firemonkey-how-to]                    | Firefox | [Firemonkey][firemonkey-link]                   |
 | ⠀✅                                                    | Firefox | [Greasemonkey][greasemonkey-link]               |
 | ⚠️ requestIdleCallback is full of errors, but it works | Any     | [OrangeMonkey][orangemonkey-link]               |
 | ⠀[Install guide][user-js-and-css-how-to]               | Any     | [User Javascript and CSS][user-js-and-css-link] |
-=======
-To activate the script in Tampermonkey (MV3), you must [enable "Developer Mode"](https://www.tampermonkey.net/faq.php#Q209)
-
-## Tested in the following extensions for user scripts:
-
-| Status                                                                                                                                 | Browser | Extension                                                                          |
-| -------------------------------------------------------------------------------------------------------------------------------------- | ------- | ---------------------------------------------------------------------------------- |
-| ⠀✅                                                                                                                                    | Any     | Tampermonkey Legacy (MV2)                                                          |
-| ⠀✅                                                                                                                                    | Opera   | Tampermonkey Opera                                                                 |
-| ⠀✅                                                                                                                                    | Chrome  | Tampermonkey (MV3)                                                                 |
-| ⠀⚠️ It works in proxying mode                                                                                                          | Safari  | Userscripts, Tampermonkey                                                          |
-| ⠀✅                                                                                                                                    | Any     | Violetmonkey                                                                       |
-| ⠀❔                                                                                                                                    | Any     | [AdGuard Usercripts](https://kb.adguard.com/en/general/userscripts#supported-apps) |
-| ⠀[Install guide](https://github.com/ilyhalight/voice-over-translation/wiki/%5BEN%5D-FAQ#how-to-use-the-extension-with-firemonkey)      | Firefox | Firemonkey                                                                         |
-| ⠀✅                                                                                                                                    | Firefox | Greasemonkey                                                                       |
-| ⚠️ requestIdleCallback is full of errors, but it works                                                                                 | Any     | OrangeMonkey                                                                       |
-| ⠀[Install guide](https://github.com/ilyhalight/voice-over-translation/wiki/%5BEN%5D-FAQ#how-to-use-the-extension-with-user-js-and-css) | Any     | User Javascript and CSS                                                            |
->>>>>>> a39aa946
 
 ![example btn](https://github.com/ilyhalight/voice-over-translation/blob/master/img/example_en.png "btn")
 
