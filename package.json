{
  "name": "voice-over-translation",
  "version": "1.0.0",
  "source": "src/index.js",
  "author": "Toil",
  "license": "MIT",
  "description": "A small extension that adds a Yandex Browser video translation to other browsers",
  "type": "module",
  "repository": {
    "type": "git",
    "url": "git+https://github.com/ilyhalight/voice-over-translation.git"
  },
  "keywords": [
    "cli",
    "vot",
    "voice-over-translation"
  ],
  "devDependencies": {
    "css-loader": "^6.8.1",
    "eslint": "^8.47.0",
    "eslint-webpack-plugin": "^4.0.1",
<<<<<<< HEAD
    "prettier": "^3.0.2",
=======
    "prettier": "^2.8.2",
    "sass": "^1.66.1",
    "sass-loader": "^13.3.2",
>>>>>>> ff852f5a
    "style-loader": "^3.3.3",
    "tslib": "^2.6.2",
    "webpack": "^5.88.2",
    "webpack-cli": "^5.1.4",
    "webpack-dev-server": "^4.15.1",
    "webpack-userscript": "^3.2.2"
  },
  "scripts": {
    "test": "echo \"Error: no test specified\" && exit 1",
    "build:cloudflare": "webpack build -c webpack.config.js --env build_mode=cloudflare",
    "build:default": "webpack build -c webpack.config.js",
    "build:cloudflare-min": "webpack build -c webpack.config.js --env build_mode=cloudflare --env build_type=minify",
    "build:default-min": "webpack build -c webpack.config.js --env build_type=minify",
    "build": "npm run build:default && npm run build:cloudflare",
    "build:min": "npm run build:default-min && npm run build:cloudflare-min",
    "format": "prettier --write --ignore-unknown \"src/**/*.{html,css,js,ts,json}\"",
    "dev": "webpack serve --node-env development",
    "dev:cloudflare": "webpack serve --node-env development --env build_mode=cloudflare",
    "lint": "npx eslint ."
  },
  "dependencies": {
    "bowser": "^2.11.0"
  }
}<|MERGE_RESOLUTION|>--- conflicted
+++ resolved
@@ -19,13 +19,9 @@
     "css-loader": "^6.8.1",
     "eslint": "^8.47.0",
     "eslint-webpack-plugin": "^4.0.1",
-<<<<<<< HEAD
     "prettier": "^3.0.2",
-=======
-    "prettier": "^2.8.2",
     "sass": "^1.66.1",
     "sass-loader": "^13.3.2",
->>>>>>> ff852f5a
     "style-loader": "^3.3.3",
     "tslib": "^2.6.2",
     "webpack": "^5.88.2",
