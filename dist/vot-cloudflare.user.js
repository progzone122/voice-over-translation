// ==UserScript==
// @name           [VOT Cloudflare] - Voice Over Translation
// @name:de        [VOT Cloudflare] - Voice-Over-Video-Übersetzung
// @name:es        [VOT Cloudflare] - Traducción de vídeo en off
// @name:fr        [VOT Cloudflare] - Traduction vidéo voix-off
// @name:it        [VOT Cloudflare] - Traduzione Video fuori campo
// @name:ru        [VOT Cloudflare] - Закадровый перевод видео
// @name:zh        [VOT Cloudflare] - 画外音视频翻译
// @description    A small extension that adds a Yandex Browser video translation to other browsers
// @description:de Eine kleine Erweiterung, die eine Voice-over-Übersetzung von Videos aus dem Yandex-Browser zu anderen Browsern hinzufügt
// @description:es Una pequeña extensión que agrega una traducción de voz en off de un video de Yandex Browser a otros navegadores
// @description:fr Une petite extension qui ajoute la traduction vocale de la vidéo du Navigateur Yandex à d'autres navigateurs
// @description:it Una piccola estensione che aggiunge la traduzione vocale del video dal browser Yandex ad altri browser
// @description:ru Небольшое расширение, которое добавляет закадровый перевод видео из Яндекс Браузера в другие браузеры
// @description:zh 一个小扩展，它增加了视频从Yandex浏览器到其他浏览器的画外音翻译
// @grant          GM_addStyle
// @grant          GM_deleteValue
// @grant          GM_listValues
// @grant          GM_setValue
// @grant          GM_getValue
// @grant          GM_xmlhttpRequest
// @grant          GM_info
// @require        https://cdn.jsdelivr.net/npm/protobufjs/dist/light/protobuf.min.js
// @require        https://cdn.jsdelivr.net/npm/hls.js/dist/hls.light.min.js
// @require        https://gist.githubusercontent.com/ilyhalight/6eb5bb4dffc7ca9e3c57d6933e2452f3/raw/7ab38af2228d0bed13912e503bc8a9ee4b11828d/gm-addstyle-polyfill.js
// @match          *://*.youtube.com/*
// @match          *://*.youtube-nocookie.com/*
// @match          *://*.youtubekids.com/*
// @match          *://*.twitch.tv/*
// @match          *://*.xvideos.com/*
// @match          *://*.xv-ru.com/*
// @match          *://*.pornhub.com/*
// @match          *://*.vk.com/*
// @match          *://*.vk.ru/*
// @match          *://invidious.snopyta.org/*
// @match          *://invidious.kavin.rocks/*
// @match          *://vid.puffyan.us/*
// @match          *://invidious.namazso.eu/*
// @match          *://inv.riverside.rocks/*
// @match          *://yt.artemislena.eu/*
// @match          *://invidious.flokinet.to/*
// @match          *://invidious.esmailelbob.xyz/*
// @match          *://invidious.nerdvpn.de/*
// @match          *://invidious.slipfox.xyz/*
// @match          *://invidio.xamh.de/*
// @match          *://invidious.dhusch.de/*
// @match          *://*.piped.video/*
// @match          *://piped.tokhmi.xyz/*
// @match          *://piped.moomoo.me/*
// @match          *://piped.syncpundit.io/*
// @match          *://piped.mha.fi/*
// @match          *://watch.whatever.social/*
// @match          *://piped.garudalinux.org/*
// @match          *://efy.piped.pages.dev/*
// @match          *://watch.leptons.xyz/*
// @match          *://piped.lunar.icu/*
// @match          *://yt.dc09.ru/*
// @match          *://piped.mint.lgbt/*
// @match          *://*.il.ax/*
// @match          *://piped.privacy.com.de/*
// @match          *://piped.esmailelbob.xyz/*
// @match          *://piped.projectsegfau.lt/*
// @match          *://piped.in.projectsegfau.lt/*
// @match          *://piped.us.projectsegfau.lt/*
// @match          *://piped.privacydev.net/*
// @match          *://piped.palveluntarjoaja.eu/*
// @match          *://piped.smnz.de/*
// @match          *://piped.adminforge.de/*
// @match          *://piped.qdi.fi/*
// @match          *://piped.hostux.net/*
// @match          *://piped.chauvet.pro/*
// @match          *://piped.jotoma.de/*
// @match          *://piped.pfcd.me/*
// @match          *://piped.frontendfriendly.xyz/*
// @match          *://*.yewtu.be/*
// @match          *://inv.vern.cc/*
// @match          *://*.vimeo.com/*
// @match          *://*.9gag.com/*
// @match          *://*.twitter.com/*
// @match          *://*.facebook.com/*
// @match          *://*.rutube.ru/*
// @match          *://*.bilibili.com/*
// @match          *://my.mail.ru/*
// @match          *://*.bitchute.com/*
// @match          *://*.coursera.org/learn/*
// @match          *://*.udemy.com/course/*
// @match          *://*.tiktok.com/*
// @match          *://proxitok.pabloferreiro.es/*
// @match          *://proxitok.pussthecat.org/*
// @match          *://tok.habedieeh.re/*
// @match          *://proxitok.esmailelbob.xyz/*
// @match          *://proxitok.privacydev.net/*
// @match          *://tok.artemislena.eu/*
// @match          *://tok.adminforge.de/*
// @match          *://tik.hostux.net/*
// @match          *://tt.vern.cc/*
// @match          *://cringe.whatever.social/*
// @match          *://proxitok.lunar.icu/*
// @match          *://proxitok.privacy.com.de/*
// @match          *://rumble.com/*
// @match          *://*.eporner.com/*
// @match          *://peertube.1312.media/*
// @match          *://tube.shanti.cafe/*
// @match          *://bee-tube.fr/*
// @match          *://video.sadmin.io/*
// @match          *://dalek.zone/*
// @match          *://review.peertube.biz/*
// @match          *://peervideo.club/*
// @match          *://tube.la-dina.net/*
// @match          *://peertube.tmp.rcp.tf/*
// @match          *://peertube.su/*
// @match          *://geo.dailymotion.com/*
// @match          *://*.ok.ru/*
// @match          *://trovo.live/*
// @match          *://disk.yandex.ru/i/*
// @match          *://coursehunter.net/*
// @match          *://youtube.googleapis.com/embed/*
// @match          *://*.banned.video/*
// @match          *://*.weverse.io/*
// @match          *://*.newgrounds.com/*
// @match          *://*.egghead.io/*
// @match          *://*.youku.com/*
// @match          *://*.archive.org/*
// @match          *://*.patreon.com/*
// @match          *://*.reddit.com/*
// @match          *://*.kodik.info/*
// @match          *://*.kodik.biz/*
// @match          *://*.kodik.cc/*
// @match          *://*/*.mp4*
// @exclude        file://*/*.mp4*
// @connect        yandex.ru
// @connect        yandex.net
// @connect        raw.githubusercontent.com
// @connect        toil.cc
// @connect        deno.dev
// @connect        onrender.com
// @connect        workers.dev
// @namespace      vot-cloudflare
// @version        1.6.0-beta.1
// @icon           https://translate.yandex.ru/icons/favicon.ico
// @author         sodapng, mynovelhost, Toil, SashaXser, MrSoczekXD
// @homepageURL    https://github.com/ilyhalight/voice-over-translation/issues
// @updateURL      https://raw.githubusercontent.com/ilyhalight/voice-over-translation/dev/dist/vot-cloudflare.user.js
// @downloadURL    https://raw.githubusercontent.com/ilyhalight/voice-over-translation/dev/dist/vot-cloudflare.user.js
// @supportURL     https://github.com/ilyhalight/voice-over-translation/issues
// ==/UserScript==

/******/ (() => { // webpackBootstrap
/******/ 	var __webpack_modules__ = ({

/***/ "./node_modules/bowser/es5.js":
/***/ (function(module) {

!function(e,t){ true?module.exports=t():0}(this,(function(){return function(e){var t={};function r(n){if(t[n])return t[n].exports;var i=t[n]={i:n,l:!1,exports:{}};return e[n].call(i.exports,i,i.exports,r),i.l=!0,i.exports}return r.m=e,r.c=t,r.d=function(e,t,n){r.o(e,t)||Object.defineProperty(e,t,{enumerable:!0,get:n})},r.r=function(e){"undefined"!=typeof Symbol&&Symbol.toStringTag&&Object.defineProperty(e,Symbol.toStringTag,{value:"Module"}),Object.defineProperty(e,"__esModule",{value:!0})},r.t=function(e,t){if(1&t&&(e=r(e)),8&t)return e;if(4&t&&"object"==typeof e&&e&&e.__esModule)return e;var n=Object.create(null);if(r.r(n),Object.defineProperty(n,"default",{enumerable:!0,value:e}),2&t&&"string"!=typeof e)for(var i in e)r.d(n,i,function(t){return e[t]}.bind(null,i));return n},r.n=function(e){var t=e&&e.__esModule?function(){return e.default}:function(){return e};return r.d(t,"a",t),t},r.o=function(e,t){return Object.prototype.hasOwnProperty.call(e,t)},r.p="",r(r.s=90)}({17:function(e,t,r){"use strict";t.__esModule=!0,t.default=void 0;var n=r(18),i=function(){function e(){}return e.getFirstMatch=function(e,t){var r=t.match(e);return r&&r.length>0&&r[1]||""},e.getSecondMatch=function(e,t){var r=t.match(e);return r&&r.length>1&&r[2]||""},e.matchAndReturnConst=function(e,t,r){if(e.test(t))return r},e.getWindowsVersionName=function(e){switch(e){case"NT":return"NT";case"XP":return"XP";case"NT 5.0":return"2000";case"NT 5.1":return"XP";case"NT 5.2":return"2003";case"NT 6.0":return"Vista";case"NT 6.1":return"7";case"NT 6.2":return"8";case"NT 6.3":return"8.1";case"NT 10.0":return"10";default:return}},e.getMacOSVersionName=function(e){var t=e.split(".").splice(0,2).map((function(e){return parseInt(e,10)||0}));if(t.push(0),10===t[0])switch(t[1]){case 5:return"Leopard";case 6:return"Snow Leopard";case 7:return"Lion";case 8:return"Mountain Lion";case 9:return"Mavericks";case 10:return"Yosemite";case 11:return"El Capitan";case 12:return"Sierra";case 13:return"High Sierra";case 14:return"Mojave";case 15:return"Catalina";default:return}},e.getAndroidVersionName=function(e){var t=e.split(".").splice(0,2).map((function(e){return parseInt(e,10)||0}));if(t.push(0),!(1===t[0]&&t[1]<5))return 1===t[0]&&t[1]<6?"Cupcake":1===t[0]&&t[1]>=6?"Donut":2===t[0]&&t[1]<2?"Eclair":2===t[0]&&2===t[1]?"Froyo":2===t[0]&&t[1]>2?"Gingerbread":3===t[0]?"Honeycomb":4===t[0]&&t[1]<1?"Ice Cream Sandwich":4===t[0]&&t[1]<4?"Jelly Bean":4===t[0]&&t[1]>=4?"KitKat":5===t[0]?"Lollipop":6===t[0]?"Marshmallow":7===t[0]?"Nougat":8===t[0]?"Oreo":9===t[0]?"Pie":void 0},e.getVersionPrecision=function(e){return e.split(".").length},e.compareVersions=function(t,r,n){void 0===n&&(n=!1);var i=e.getVersionPrecision(t),s=e.getVersionPrecision(r),a=Math.max(i,s),o=0,u=e.map([t,r],(function(t){var r=a-e.getVersionPrecision(t),n=t+new Array(r+1).join(".0");return e.map(n.split("."),(function(e){return new Array(20-e.length).join("0")+e})).reverse()}));for(n&&(o=a-Math.min(i,s)),a-=1;a>=o;){if(u[0][a]>u[1][a])return 1;if(u[0][a]===u[1][a]){if(a===o)return 0;a-=1}else if(u[0][a]<u[1][a])return-1}},e.map=function(e,t){var r,n=[];if(Array.prototype.map)return Array.prototype.map.call(e,t);for(r=0;r<e.length;r+=1)n.push(t(e[r]));return n},e.find=function(e,t){var r,n;if(Array.prototype.find)return Array.prototype.find.call(e,t);for(r=0,n=e.length;r<n;r+=1){var i=e[r];if(t(i,r))return i}},e.assign=function(e){for(var t,r,n=e,i=arguments.length,s=new Array(i>1?i-1:0),a=1;a<i;a++)s[a-1]=arguments[a];if(Object.assign)return Object.assign.apply(Object,[e].concat(s));var o=function(){var e=s[t];"object"==typeof e&&null!==e&&Object.keys(e).forEach((function(t){n[t]=e[t]}))};for(t=0,r=s.length;t<r;t+=1)o();return e},e.getBrowserAlias=function(e){return n.BROWSER_ALIASES_MAP[e]},e.getBrowserTypeByAlias=function(e){return n.BROWSER_MAP[e]||""},e}();t.default=i,e.exports=t.default},18:function(e,t,r){"use strict";t.__esModule=!0,t.ENGINE_MAP=t.OS_MAP=t.PLATFORMS_MAP=t.BROWSER_MAP=t.BROWSER_ALIASES_MAP=void 0;t.BROWSER_ALIASES_MAP={"Amazon Silk":"amazon_silk","Android Browser":"android",Bada:"bada",BlackBerry:"blackberry",Chrome:"chrome",Chromium:"chromium",Electron:"electron",Epiphany:"epiphany",Firefox:"firefox",Focus:"focus",Generic:"generic","Google Search":"google_search",Googlebot:"googlebot","Internet Explorer":"ie","K-Meleon":"k_meleon",Maxthon:"maxthon","Microsoft Edge":"edge","MZ Browser":"mz","NAVER Whale Browser":"naver",Opera:"opera","Opera Coast":"opera_coast",PhantomJS:"phantomjs",Puffin:"puffin",QupZilla:"qupzilla",QQ:"qq",QQLite:"qqlite",Safari:"safari",Sailfish:"sailfish","Samsung Internet for Android":"samsung_internet",SeaMonkey:"seamonkey",Sleipnir:"sleipnir",Swing:"swing",Tizen:"tizen","UC Browser":"uc",Vivaldi:"vivaldi","WebOS Browser":"webos",WeChat:"wechat","Yandex Browser":"yandex",Roku:"roku"};t.BROWSER_MAP={amazon_silk:"Amazon Silk",android:"Android Browser",bada:"Bada",blackberry:"BlackBerry",chrome:"Chrome",chromium:"Chromium",electron:"Electron",epiphany:"Epiphany",firefox:"Firefox",focus:"Focus",generic:"Generic",googlebot:"Googlebot",google_search:"Google Search",ie:"Internet Explorer",k_meleon:"K-Meleon",maxthon:"Maxthon",edge:"Microsoft Edge",mz:"MZ Browser",naver:"NAVER Whale Browser",opera:"Opera",opera_coast:"Opera Coast",phantomjs:"PhantomJS",puffin:"Puffin",qupzilla:"QupZilla",qq:"QQ Browser",qqlite:"QQ Browser Lite",safari:"Safari",sailfish:"Sailfish",samsung_internet:"Samsung Internet for Android",seamonkey:"SeaMonkey",sleipnir:"Sleipnir",swing:"Swing",tizen:"Tizen",uc:"UC Browser",vivaldi:"Vivaldi",webos:"WebOS Browser",wechat:"WeChat",yandex:"Yandex Browser"};t.PLATFORMS_MAP={tablet:"tablet",mobile:"mobile",desktop:"desktop",tv:"tv"};t.OS_MAP={WindowsPhone:"Windows Phone",Windows:"Windows",MacOS:"macOS",iOS:"iOS",Android:"Android",WebOS:"WebOS",BlackBerry:"BlackBerry",Bada:"Bada",Tizen:"Tizen",Linux:"Linux",ChromeOS:"Chrome OS",PlayStation4:"PlayStation 4",Roku:"Roku"};t.ENGINE_MAP={EdgeHTML:"EdgeHTML",Blink:"Blink",Trident:"Trident",Presto:"Presto",Gecko:"Gecko",WebKit:"WebKit"}},90:function(e,t,r){"use strict";t.__esModule=!0,t.default=void 0;var n,i=(n=r(91))&&n.__esModule?n:{default:n},s=r(18);function a(e,t){for(var r=0;r<t.length;r++){var n=t[r];n.enumerable=n.enumerable||!1,n.configurable=!0,"value"in n&&(n.writable=!0),Object.defineProperty(e,n.key,n)}}var o=function(){function e(){}var t,r,n;return e.getParser=function(e,t){if(void 0===t&&(t=!1),"string"!=typeof e)throw new Error("UserAgent should be a string");return new i.default(e,t)},e.parse=function(e){return new i.default(e).getResult()},t=e,n=[{key:"BROWSER_MAP",get:function(){return s.BROWSER_MAP}},{key:"ENGINE_MAP",get:function(){return s.ENGINE_MAP}},{key:"OS_MAP",get:function(){return s.OS_MAP}},{key:"PLATFORMS_MAP",get:function(){return s.PLATFORMS_MAP}}],(r=null)&&a(t.prototype,r),n&&a(t,n),e}();t.default=o,e.exports=t.default},91:function(e,t,r){"use strict";t.__esModule=!0,t.default=void 0;var n=u(r(92)),i=u(r(93)),s=u(r(94)),a=u(r(95)),o=u(r(17));function u(e){return e&&e.__esModule?e:{default:e}}var d=function(){function e(e,t){if(void 0===t&&(t=!1),null==e||""===e)throw new Error("UserAgent parameter can't be empty");this._ua=e,this.parsedResult={},!0!==t&&this.parse()}var t=e.prototype;return t.getUA=function(){return this._ua},t.test=function(e){return e.test(this._ua)},t.parseBrowser=function(){var e=this;this.parsedResult.browser={};var t=o.default.find(n.default,(function(t){if("function"==typeof t.test)return t.test(e);if(t.test instanceof Array)return t.test.some((function(t){return e.test(t)}));throw new Error("Browser's test function is not valid")}));return t&&(this.parsedResult.browser=t.describe(this.getUA())),this.parsedResult.browser},t.getBrowser=function(){return this.parsedResult.browser?this.parsedResult.browser:this.parseBrowser()},t.getBrowserName=function(e){return e?String(this.getBrowser().name).toLowerCase()||"":this.getBrowser().name||""},t.getBrowserVersion=function(){return this.getBrowser().version},t.getOS=function(){return this.parsedResult.os?this.parsedResult.os:this.parseOS()},t.parseOS=function(){var e=this;this.parsedResult.os={};var t=o.default.find(i.default,(function(t){if("function"==typeof t.test)return t.test(e);if(t.test instanceof Array)return t.test.some((function(t){return e.test(t)}));throw new Error("Browser's test function is not valid")}));return t&&(this.parsedResult.os=t.describe(this.getUA())),this.parsedResult.os},t.getOSName=function(e){var t=this.getOS().name;return e?String(t).toLowerCase()||"":t||""},t.getOSVersion=function(){return this.getOS().version},t.getPlatform=function(){return this.parsedResult.platform?this.parsedResult.platform:this.parsePlatform()},t.getPlatformType=function(e){void 0===e&&(e=!1);var t=this.getPlatform().type;return e?String(t).toLowerCase()||"":t||""},t.parsePlatform=function(){var e=this;this.parsedResult.platform={};var t=o.default.find(s.default,(function(t){if("function"==typeof t.test)return t.test(e);if(t.test instanceof Array)return t.test.some((function(t){return e.test(t)}));throw new Error("Browser's test function is not valid")}));return t&&(this.parsedResult.platform=t.describe(this.getUA())),this.parsedResult.platform},t.getEngine=function(){return this.parsedResult.engine?this.parsedResult.engine:this.parseEngine()},t.getEngineName=function(e){return e?String(this.getEngine().name).toLowerCase()||"":this.getEngine().name||""},t.parseEngine=function(){var e=this;this.parsedResult.engine={};var t=o.default.find(a.default,(function(t){if("function"==typeof t.test)return t.test(e);if(t.test instanceof Array)return t.test.some((function(t){return e.test(t)}));throw new Error("Browser's test function is not valid")}));return t&&(this.parsedResult.engine=t.describe(this.getUA())),this.parsedResult.engine},t.parse=function(){return this.parseBrowser(),this.parseOS(),this.parsePlatform(),this.parseEngine(),this},t.getResult=function(){return o.default.assign({},this.parsedResult)},t.satisfies=function(e){var t=this,r={},n=0,i={},s=0;if(Object.keys(e).forEach((function(t){var a=e[t];"string"==typeof a?(i[t]=a,s+=1):"object"==typeof a&&(r[t]=a,n+=1)})),n>0){var a=Object.keys(r),u=o.default.find(a,(function(e){return t.isOS(e)}));if(u){var d=this.satisfies(r[u]);if(void 0!==d)return d}var c=o.default.find(a,(function(e){return t.isPlatform(e)}));if(c){var f=this.satisfies(r[c]);if(void 0!==f)return f}}if(s>0){var l=Object.keys(i),h=o.default.find(l,(function(e){return t.isBrowser(e,!0)}));if(void 0!==h)return this.compareVersion(i[h])}},t.isBrowser=function(e,t){void 0===t&&(t=!1);var r=this.getBrowserName().toLowerCase(),n=e.toLowerCase(),i=o.default.getBrowserTypeByAlias(n);return t&&i&&(n=i.toLowerCase()),n===r},t.compareVersion=function(e){var t=[0],r=e,n=!1,i=this.getBrowserVersion();if("string"==typeof i)return">"===e[0]||"<"===e[0]?(r=e.substr(1),"="===e[1]?(n=!0,r=e.substr(2)):t=[],">"===e[0]?t.push(1):t.push(-1)):"="===e[0]?r=e.substr(1):"~"===e[0]&&(n=!0,r=e.substr(1)),t.indexOf(o.default.compareVersions(i,r,n))>-1},t.isOS=function(e){return this.getOSName(!0)===String(e).toLowerCase()},t.isPlatform=function(e){return this.getPlatformType(!0)===String(e).toLowerCase()},t.isEngine=function(e){return this.getEngineName(!0)===String(e).toLowerCase()},t.is=function(e,t){return void 0===t&&(t=!1),this.isBrowser(e,t)||this.isOS(e)||this.isPlatform(e)},t.some=function(e){var t=this;return void 0===e&&(e=[]),e.some((function(e){return t.is(e)}))},e}();t.default=d,e.exports=t.default},92:function(e,t,r){"use strict";t.__esModule=!0,t.default=void 0;var n,i=(n=r(17))&&n.__esModule?n:{default:n};var s=/version\/(\d+(\.?_?\d+)+)/i,a=[{test:[/googlebot/i],describe:function(e){var t={name:"Googlebot"},r=i.default.getFirstMatch(/googlebot\/(\d+(\.\d+))/i,e)||i.default.getFirstMatch(s,e);return r&&(t.version=r),t}},{test:[/opera/i],describe:function(e){var t={name:"Opera"},r=i.default.getFirstMatch(s,e)||i.default.getFirstMatch(/(?:opera)[\s/](\d+(\.?_?\d+)+)/i,e);return r&&(t.version=r),t}},{test:[/opr\/|opios/i],describe:function(e){var t={name:"Opera"},r=i.default.getFirstMatch(/(?:opr|opios)[\s/](\S+)/i,e)||i.default.getFirstMatch(s,e);return r&&(t.version=r),t}},{test:[/SamsungBrowser/i],describe:function(e){var t={name:"Samsung Internet for Android"},r=i.default.getFirstMatch(s,e)||i.default.getFirstMatch(/(?:SamsungBrowser)[\s/](\d+(\.?_?\d+)+)/i,e);return r&&(t.version=r),t}},{test:[/Whale/i],describe:function(e){var t={name:"NAVER Whale Browser"},r=i.default.getFirstMatch(s,e)||i.default.getFirstMatch(/(?:whale)[\s/](\d+(?:\.\d+)+)/i,e);return r&&(t.version=r),t}},{test:[/MZBrowser/i],describe:function(e){var t={name:"MZ Browser"},r=i.default.getFirstMatch(/(?:MZBrowser)[\s/](\d+(?:\.\d+)+)/i,e)||i.default.getFirstMatch(s,e);return r&&(t.version=r),t}},{test:[/focus/i],describe:function(e){var t={name:"Focus"},r=i.default.getFirstMatch(/(?:focus)[\s/](\d+(?:\.\d+)+)/i,e)||i.default.getFirstMatch(s,e);return r&&(t.version=r),t}},{test:[/swing/i],describe:function(e){var t={name:"Swing"},r=i.default.getFirstMatch(/(?:swing)[\s/](\d+(?:\.\d+)+)/i,e)||i.default.getFirstMatch(s,e);return r&&(t.version=r),t}},{test:[/coast/i],describe:function(e){var t={name:"Opera Coast"},r=i.default.getFirstMatch(s,e)||i.default.getFirstMatch(/(?:coast)[\s/](\d+(\.?_?\d+)+)/i,e);return r&&(t.version=r),t}},{test:[/opt\/\d+(?:.?_?\d+)+/i],describe:function(e){var t={name:"Opera Touch"},r=i.default.getFirstMatch(/(?:opt)[\s/](\d+(\.?_?\d+)+)/i,e)||i.default.getFirstMatch(s,e);return r&&(t.version=r),t}},{test:[/yabrowser/i],describe:function(e){var t={name:"Yandex Browser"},r=i.default.getFirstMatch(/(?:yabrowser)[\s/](\d+(\.?_?\d+)+)/i,e)||i.default.getFirstMatch(s,e);return r&&(t.version=r),t}},{test:[/ucbrowser/i],describe:function(e){var t={name:"UC Browser"},r=i.default.getFirstMatch(s,e)||i.default.getFirstMatch(/(?:ucbrowser)[\s/](\d+(\.?_?\d+)+)/i,e);return r&&(t.version=r),t}},{test:[/Maxthon|mxios/i],describe:function(e){var t={name:"Maxthon"},r=i.default.getFirstMatch(s,e)||i.default.getFirstMatch(/(?:Maxthon|mxios)[\s/](\d+(\.?_?\d+)+)/i,e);return r&&(t.version=r),t}},{test:[/epiphany/i],describe:function(e){var t={name:"Epiphany"},r=i.default.getFirstMatch(s,e)||i.default.getFirstMatch(/(?:epiphany)[\s/](\d+(\.?_?\d+)+)/i,e);return r&&(t.version=r),t}},{test:[/puffin/i],describe:function(e){var t={name:"Puffin"},r=i.default.getFirstMatch(s,e)||i.default.getFirstMatch(/(?:puffin)[\s/](\d+(\.?_?\d+)+)/i,e);return r&&(t.version=r),t}},{test:[/sleipnir/i],describe:function(e){var t={name:"Sleipnir"},r=i.default.getFirstMatch(s,e)||i.default.getFirstMatch(/(?:sleipnir)[\s/](\d+(\.?_?\d+)+)/i,e);return r&&(t.version=r),t}},{test:[/k-meleon/i],describe:function(e){var t={name:"K-Meleon"},r=i.default.getFirstMatch(s,e)||i.default.getFirstMatch(/(?:k-meleon)[\s/](\d+(\.?_?\d+)+)/i,e);return r&&(t.version=r),t}},{test:[/micromessenger/i],describe:function(e){var t={name:"WeChat"},r=i.default.getFirstMatch(/(?:micromessenger)[\s/](\d+(\.?_?\d+)+)/i,e)||i.default.getFirstMatch(s,e);return r&&(t.version=r),t}},{test:[/qqbrowser/i],describe:function(e){var t={name:/qqbrowserlite/i.test(e)?"QQ Browser Lite":"QQ Browser"},r=i.default.getFirstMatch(/(?:qqbrowserlite|qqbrowser)[/](\d+(\.?_?\d+)+)/i,e)||i.default.getFirstMatch(s,e);return r&&(t.version=r),t}},{test:[/msie|trident/i],describe:function(e){var t={name:"Internet Explorer"},r=i.default.getFirstMatch(/(?:msie |rv:)(\d+(\.?_?\d+)+)/i,e);return r&&(t.version=r),t}},{test:[/\sedg\//i],describe:function(e){var t={name:"Microsoft Edge"},r=i.default.getFirstMatch(/\sedg\/(\d+(\.?_?\d+)+)/i,e);return r&&(t.version=r),t}},{test:[/edg([ea]|ios)/i],describe:function(e){var t={name:"Microsoft Edge"},r=i.default.getSecondMatch(/edg([ea]|ios)\/(\d+(\.?_?\d+)+)/i,e);return r&&(t.version=r),t}},{test:[/vivaldi/i],describe:function(e){var t={name:"Vivaldi"},r=i.default.getFirstMatch(/vivaldi\/(\d+(\.?_?\d+)+)/i,e);return r&&(t.version=r),t}},{test:[/seamonkey/i],describe:function(e){var t={name:"SeaMonkey"},r=i.default.getFirstMatch(/seamonkey\/(\d+(\.?_?\d+)+)/i,e);return r&&(t.version=r),t}},{test:[/sailfish/i],describe:function(e){var t={name:"Sailfish"},r=i.default.getFirstMatch(/sailfish\s?browser\/(\d+(\.\d+)?)/i,e);return r&&(t.version=r),t}},{test:[/silk/i],describe:function(e){var t={name:"Amazon Silk"},r=i.default.getFirstMatch(/silk\/(\d+(\.?_?\d+)+)/i,e);return r&&(t.version=r),t}},{test:[/phantom/i],describe:function(e){var t={name:"PhantomJS"},r=i.default.getFirstMatch(/phantomjs\/(\d+(\.?_?\d+)+)/i,e);return r&&(t.version=r),t}},{test:[/slimerjs/i],describe:function(e){var t={name:"SlimerJS"},r=i.default.getFirstMatch(/slimerjs\/(\d+(\.?_?\d+)+)/i,e);return r&&(t.version=r),t}},{test:[/blackberry|\bbb\d+/i,/rim\stablet/i],describe:function(e){var t={name:"BlackBerry"},r=i.default.getFirstMatch(s,e)||i.default.getFirstMatch(/blackberry[\d]+\/(\d+(\.?_?\d+)+)/i,e);return r&&(t.version=r),t}},{test:[/(web|hpw)[o0]s/i],describe:function(e){var t={name:"WebOS Browser"},r=i.default.getFirstMatch(s,e)||i.default.getFirstMatch(/w(?:eb)?[o0]sbrowser\/(\d+(\.?_?\d+)+)/i,e);return r&&(t.version=r),t}},{test:[/bada/i],describe:function(e){var t={name:"Bada"},r=i.default.getFirstMatch(/dolfin\/(\d+(\.?_?\d+)+)/i,e);return r&&(t.version=r),t}},{test:[/tizen/i],describe:function(e){var t={name:"Tizen"},r=i.default.getFirstMatch(/(?:tizen\s?)?browser\/(\d+(\.?_?\d+)+)/i,e)||i.default.getFirstMatch(s,e);return r&&(t.version=r),t}},{test:[/qupzilla/i],describe:function(e){var t={name:"QupZilla"},r=i.default.getFirstMatch(/(?:qupzilla)[\s/](\d+(\.?_?\d+)+)/i,e)||i.default.getFirstMatch(s,e);return r&&(t.version=r),t}},{test:[/firefox|iceweasel|fxios/i],describe:function(e){var t={name:"Firefox"},r=i.default.getFirstMatch(/(?:firefox|iceweasel|fxios)[\s/](\d+(\.?_?\d+)+)/i,e);return r&&(t.version=r),t}},{test:[/electron/i],describe:function(e){var t={name:"Electron"},r=i.default.getFirstMatch(/(?:electron)\/(\d+(\.?_?\d+)+)/i,e);return r&&(t.version=r),t}},{test:[/MiuiBrowser/i],describe:function(e){var t={name:"Miui"},r=i.default.getFirstMatch(/(?:MiuiBrowser)[\s/](\d+(\.?_?\d+)+)/i,e);return r&&(t.version=r),t}},{test:[/chromium/i],describe:function(e){var t={name:"Chromium"},r=i.default.getFirstMatch(/(?:chromium)[\s/](\d+(\.?_?\d+)+)/i,e)||i.default.getFirstMatch(s,e);return r&&(t.version=r),t}},{test:[/chrome|crios|crmo/i],describe:function(e){var t={name:"Chrome"},r=i.default.getFirstMatch(/(?:chrome|crios|crmo)\/(\d+(\.?_?\d+)+)/i,e);return r&&(t.version=r),t}},{test:[/GSA/i],describe:function(e){var t={name:"Google Search"},r=i.default.getFirstMatch(/(?:GSA)\/(\d+(\.?_?\d+)+)/i,e);return r&&(t.version=r),t}},{test:function(e){var t=!e.test(/like android/i),r=e.test(/android/i);return t&&r},describe:function(e){var t={name:"Android Browser"},r=i.default.getFirstMatch(s,e);return r&&(t.version=r),t}},{test:[/playstation 4/i],describe:function(e){var t={name:"PlayStation 4"},r=i.default.getFirstMatch(s,e);return r&&(t.version=r),t}},{test:[/safari|applewebkit/i],describe:function(e){var t={name:"Safari"},r=i.default.getFirstMatch(s,e);return r&&(t.version=r),t}},{test:[/.*/i],describe:function(e){var t=-1!==e.search("\\(")?/^(.*)\/(.*)[ \t]\((.*)/:/^(.*)\/(.*) /;return{name:i.default.getFirstMatch(t,e),version:i.default.getSecondMatch(t,e)}}}];t.default=a,e.exports=t.default},93:function(e,t,r){"use strict";t.__esModule=!0,t.default=void 0;var n,i=(n=r(17))&&n.__esModule?n:{default:n},s=r(18);var a=[{test:[/Roku\/DVP/],describe:function(e){var t=i.default.getFirstMatch(/Roku\/DVP-(\d+\.\d+)/i,e);return{name:s.OS_MAP.Roku,version:t}}},{test:[/windows phone/i],describe:function(e){var t=i.default.getFirstMatch(/windows phone (?:os)?\s?(\d+(\.\d+)*)/i,e);return{name:s.OS_MAP.WindowsPhone,version:t}}},{test:[/windows /i],describe:function(e){var t=i.default.getFirstMatch(/Windows ((NT|XP)( \d\d?.\d)?)/i,e),r=i.default.getWindowsVersionName(t);return{name:s.OS_MAP.Windows,version:t,versionName:r}}},{test:[/Macintosh(.*?) FxiOS(.*?)\//],describe:function(e){var t={name:s.OS_MAP.iOS},r=i.default.getSecondMatch(/(Version\/)(\d[\d.]+)/,e);return r&&(t.version=r),t}},{test:[/macintosh/i],describe:function(e){var t=i.default.getFirstMatch(/mac os x (\d+(\.?_?\d+)+)/i,e).replace(/[_\s]/g,"."),r=i.default.getMacOSVersionName(t),n={name:s.OS_MAP.MacOS,version:t};return r&&(n.versionName=r),n}},{test:[/(ipod|iphone|ipad)/i],describe:function(e){var t=i.default.getFirstMatch(/os (\d+([_\s]\d+)*) like mac os x/i,e).replace(/[_\s]/g,".");return{name:s.OS_MAP.iOS,version:t}}},{test:function(e){var t=!e.test(/like android/i),r=e.test(/android/i);return t&&r},describe:function(e){var t=i.default.getFirstMatch(/android[\s/-](\d+(\.\d+)*)/i,e),r=i.default.getAndroidVersionName(t),n={name:s.OS_MAP.Android,version:t};return r&&(n.versionName=r),n}},{test:[/(web|hpw)[o0]s/i],describe:function(e){var t=i.default.getFirstMatch(/(?:web|hpw)[o0]s\/(\d+(\.\d+)*)/i,e),r={name:s.OS_MAP.WebOS};return t&&t.length&&(r.version=t),r}},{test:[/blackberry|\bbb\d+/i,/rim\stablet/i],describe:function(e){var t=i.default.getFirstMatch(/rim\stablet\sos\s(\d+(\.\d+)*)/i,e)||i.default.getFirstMatch(/blackberry\d+\/(\d+([_\s]\d+)*)/i,e)||i.default.getFirstMatch(/\bbb(\d+)/i,e);return{name:s.OS_MAP.BlackBerry,version:t}}},{test:[/bada/i],describe:function(e){var t=i.default.getFirstMatch(/bada\/(\d+(\.\d+)*)/i,e);return{name:s.OS_MAP.Bada,version:t}}},{test:[/tizen/i],describe:function(e){var t=i.default.getFirstMatch(/tizen[/\s](\d+(\.\d+)*)/i,e);return{name:s.OS_MAP.Tizen,version:t}}},{test:[/linux/i],describe:function(){return{name:s.OS_MAP.Linux}}},{test:[/CrOS/],describe:function(){return{name:s.OS_MAP.ChromeOS}}},{test:[/PlayStation 4/],describe:function(e){var t=i.default.getFirstMatch(/PlayStation 4[/\s](\d+(\.\d+)*)/i,e);return{name:s.OS_MAP.PlayStation4,version:t}}}];t.default=a,e.exports=t.default},94:function(e,t,r){"use strict";t.__esModule=!0,t.default=void 0;var n,i=(n=r(17))&&n.__esModule?n:{default:n},s=r(18);var a=[{test:[/googlebot/i],describe:function(){return{type:"bot",vendor:"Google"}}},{test:[/huawei/i],describe:function(e){var t=i.default.getFirstMatch(/(can-l01)/i,e)&&"Nova",r={type:s.PLATFORMS_MAP.mobile,vendor:"Huawei"};return t&&(r.model=t),r}},{test:[/nexus\s*(?:7|8|9|10).*/i],describe:function(){return{type:s.PLATFORMS_MAP.tablet,vendor:"Nexus"}}},{test:[/ipad/i],describe:function(){return{type:s.PLATFORMS_MAP.tablet,vendor:"Apple",model:"iPad"}}},{test:[/Macintosh(.*?) FxiOS(.*?)\//],describe:function(){return{type:s.PLATFORMS_MAP.tablet,vendor:"Apple",model:"iPad"}}},{test:[/kftt build/i],describe:function(){return{type:s.PLATFORMS_MAP.tablet,vendor:"Amazon",model:"Kindle Fire HD 7"}}},{test:[/silk/i],describe:function(){return{type:s.PLATFORMS_MAP.tablet,vendor:"Amazon"}}},{test:[/tablet(?! pc)/i],describe:function(){return{type:s.PLATFORMS_MAP.tablet}}},{test:function(e){var t=e.test(/ipod|iphone/i),r=e.test(/like (ipod|iphone)/i);return t&&!r},describe:function(e){var t=i.default.getFirstMatch(/(ipod|iphone)/i,e);return{type:s.PLATFORMS_MAP.mobile,vendor:"Apple",model:t}}},{test:[/nexus\s*[0-6].*/i,/galaxy nexus/i],describe:function(){return{type:s.PLATFORMS_MAP.mobile,vendor:"Nexus"}}},{test:[/[^-]mobi/i],describe:function(){return{type:s.PLATFORMS_MAP.mobile}}},{test:function(e){return"blackberry"===e.getBrowserName(!0)},describe:function(){return{type:s.PLATFORMS_MAP.mobile,vendor:"BlackBerry"}}},{test:function(e){return"bada"===e.getBrowserName(!0)},describe:function(){return{type:s.PLATFORMS_MAP.mobile}}},{test:function(e){return"windows phone"===e.getBrowserName()},describe:function(){return{type:s.PLATFORMS_MAP.mobile,vendor:"Microsoft"}}},{test:function(e){var t=Number(String(e.getOSVersion()).split(".")[0]);return"android"===e.getOSName(!0)&&t>=3},describe:function(){return{type:s.PLATFORMS_MAP.tablet}}},{test:function(e){return"android"===e.getOSName(!0)},describe:function(){return{type:s.PLATFORMS_MAP.mobile}}},{test:function(e){return"macos"===e.getOSName(!0)},describe:function(){return{type:s.PLATFORMS_MAP.desktop,vendor:"Apple"}}},{test:function(e){return"windows"===e.getOSName(!0)},describe:function(){return{type:s.PLATFORMS_MAP.desktop}}},{test:function(e){return"linux"===e.getOSName(!0)},describe:function(){return{type:s.PLATFORMS_MAP.desktop}}},{test:function(e){return"playstation 4"===e.getOSName(!0)},describe:function(){return{type:s.PLATFORMS_MAP.tv}}},{test:function(e){return"roku"===e.getOSName(!0)},describe:function(){return{type:s.PLATFORMS_MAP.tv}}}];t.default=a,e.exports=t.default},95:function(e,t,r){"use strict";t.__esModule=!0,t.default=void 0;var n,i=(n=r(17))&&n.__esModule?n:{default:n},s=r(18);var a=[{test:function(e){return"microsoft edge"===e.getBrowserName(!0)},describe:function(e){if(/\sedg\//i.test(e))return{name:s.ENGINE_MAP.Blink};var t=i.default.getFirstMatch(/edge\/(\d+(\.?_?\d+)+)/i,e);return{name:s.ENGINE_MAP.EdgeHTML,version:t}}},{test:[/trident/i],describe:function(e){var t={name:s.ENGINE_MAP.Trident},r=i.default.getFirstMatch(/trident\/(\d+(\.?_?\d+)+)/i,e);return r&&(t.version=r),t}},{test:function(e){return e.test(/presto/i)},describe:function(e){var t={name:s.ENGINE_MAP.Presto},r=i.default.getFirstMatch(/presto\/(\d+(\.?_?\d+)+)/i,e);return r&&(t.version=r),t}},{test:function(e){var t=e.test(/gecko/i),r=e.test(/like gecko/i);return t&&!r},describe:function(e){var t={name:s.ENGINE_MAP.Gecko},r=i.default.getFirstMatch(/gecko\/(\d+(\.?_?\d+)+)/i,e);return r&&(t.version=r),t}},{test:[/(apple)?webkit\/537\.36/i],describe:function(){return{name:s.ENGINE_MAP.Blink}}},{test:[/(apple)?webkit/i],describe:function(e){var t={name:s.ENGINE_MAP.WebKit},r=i.default.getFirstMatch(/webkit\/(\d+(\.?_?\d+)+)/i,e);return r&&(t.version=r),t}}];t.default=a,e.exports=t.default}})}));

/***/ }),

/***/ "./node_modules/css-loader/dist/cjs.js!./node_modules/sass-loader/dist/cjs.js!./src/styles/main.scss":
/***/ ((module, __webpack_exports__, __webpack_require__) => {

"use strict";
/* harmony export */ __webpack_require__.d(__webpack_exports__, {
/* harmony export */   A: () => (__WEBPACK_DEFAULT_EXPORT__)
/* harmony export */ });
/* harmony import */ var _node_modules_css_loader_dist_runtime_noSourceMaps_js__WEBPACK_IMPORTED_MODULE_0__ = __webpack_require__("./node_modules/css-loader/dist/runtime/noSourceMaps.js");
/* harmony import */ var _node_modules_css_loader_dist_runtime_noSourceMaps_js__WEBPACK_IMPORTED_MODULE_0___default = /*#__PURE__*/__webpack_require__.n(_node_modules_css_loader_dist_runtime_noSourceMaps_js__WEBPACK_IMPORTED_MODULE_0__);
/* harmony import */ var _node_modules_css_loader_dist_runtime_api_js__WEBPACK_IMPORTED_MODULE_1__ = __webpack_require__("./node_modules/css-loader/dist/runtime/api.js");
/* harmony import */ var _node_modules_css_loader_dist_runtime_api_js__WEBPACK_IMPORTED_MODULE_1___default = /*#__PURE__*/__webpack_require__.n(_node_modules_css_loader_dist_runtime_api_js__WEBPACK_IMPORTED_MODULE_1__);
// Imports


var ___CSS_LOADER_EXPORT___ = _node_modules_css_loader_dist_runtime_api_js__WEBPACK_IMPORTED_MODULE_1___default()((_node_modules_css_loader_dist_runtime_noSourceMaps_js__WEBPACK_IMPORTED_MODULE_0___default()));
// Module
___CSS_LOADER_EXPORT___.push([module.id, `.vot-button{--vot-helper-theme: var( --vot-theme-rgb, var(--vot-primary-rgb, 33, 150, 243) );--vot-helper-ontheme: var( --vot-ontheme-rgb, var(--vot-onprimary-rgb, 255, 255, 255) );position:relative;display:inline-block;-webkit-box-sizing:border-box;-moz-box-sizing:border-box;box-sizing:border-box;border:none;border-radius:4px;padding:0 16px;min-width:64px;height:36px;vertical-align:middle;text-align:center;text-overflow:ellipsis;color:rgb(var(--vot-helper-ontheme));background-color:rgb(var(--vot-helper-theme));box-shadow:0 3px 1px -2px rgba(0,0,0,.2),0 2px 2px 0 rgba(0,0,0,.14),0 1px 5px 0 rgba(0,0,0,.12);font-family:var(--vot-font-family, "Roboto", "Segoe UI", BlinkMacSystemFont, system-ui, -apple-system);font-size:14px;font-weight:500;line-height:36px;outline:none;cursor:pointer;transition:box-shadow .2s}.vot-button[hidden]{display:none !important}.vot-button::-moz-focus-inner{border:none}.vot-button::before,.vot-button::after{content:"";position:absolute;border-radius:inherit;top:0;right:0;bottom:0;left:0;opacity:0}.vot-button::before{background-color:rgb(var(--vot-helper-ontheme));transition:opacity .2s}.vot-button::after{background:radial-gradient(circle at center, currentColor 1%, transparent 1%) center/10000% 10000% no-repeat;transition:opacity 1s,background-size .5s}.vot-button:hover{box-shadow:0 2px 4px -1px rgba(0,0,0,.2),0 4px 5px 0 rgba(0,0,0,.14),0 1px 10px 0 rgba(0,0,0,.12)}.vot-button:hover::before{opacity:.08}.vot-button:active{box-shadow:0 5px 5px -3px rgba(0,0,0,.2),0 8px 10px 1px rgba(0,0,0,.14),0 3px 14px 2px rgba(0,0,0,.12)}.vot-button:active::after{opacity:.32;background-size:100% 100%;transition:background-size 0s}.vot-button:disabled{background-color:rgba(var(--vot-onsurface-rgb, 0, 0, 0), 0.12);color:rgba(var(--vot-onsurface-rgb, 0, 0, 0), 0.38);box-shadow:none;cursor:initial}.vot-button:disabled::before,.vot-button:disabled::after{opacity:0}.vot-outlined-button{--vot-helper-theme: var( --vot-theme-rgb, var(--vot-primary-rgb, 33, 150, 243) );position:relative;display:inline-block;-webkit-box-sizing:border-box;-moz-box-sizing:border-box;box-sizing:border-box;margin:0;border:solid 1px;border-color:rgba(var(--vot-onsurface-rgb, 0, 0, 0), 0.24);border-radius:4px;padding:0 16px;min-width:64px;height:36px;vertical-align:middle;text-align:center;text-overflow:ellipsis;color:rgb(var(--vot-helper-theme));background-color:rgba(0,0,0,0);font-family:var(--vot-font-family, "Roboto", "Segoe UI", BlinkMacSystemFont, system-ui, -apple-system);font-size:14px;font-weight:500;line-height:34px;outline:none;cursor:pointer}.vot-outlined-button[hidden]{display:none !important}.vot-outlined-button::-moz-focus-inner{border:none}.vot-outlined-button::before,.vot-outlined-button::after{content:"";position:absolute;border-radius:3px;top:0;right:0;bottom:0;left:0;opacity:0}.vot-outlined-button::before{background-color:rgb(var(--vot-helper-theme));transition:opacity .2s}.vot-outlined-button::after{background:radial-gradient(circle at center, currentColor 1%, transparent 1%) center/10000% 10000% no-repeat;transition:opacity 1s,background-size .5s}.vot-outlined-button:hover::before{opacity:.04}.vot-outlined-button:active::after{opacity:.16;background-size:100% 100%;transition:background-size 0s}.vot-outlined-button:disabled{background-color:rgba(0,0,0,0);color:rgba(var(--vot-onsurface-rgb, 0, 0, 0), 0.38);cursor:initial}.vot-outlined-button:disabled::before,.vot-outlined-button:disabled::after{opacity:0}.vot-text-button{--vot-helper-theme: var( --vot-theme-rgb, var(--vot-primary-rgb, 33, 150, 243) );position:relative;display:inline-block;-webkit-box-sizing:border-box;-moz-box-sizing:border-box;box-sizing:border-box;margin:0;border:none;border-radius:4px;padding:0 8px;min-width:64px;height:36px;vertical-align:middle;text-align:center;text-overflow:ellipsis;color:rgb(var(--vot-helper-theme));background-color:rgba(0,0,0,0);font-family:var(--vot-font-family, "Roboto", "Segoe UI", BlinkMacSystemFont, system-ui, -apple-system);font-size:14px;font-weight:500;line-height:36px;outline:none;cursor:pointer}.vot-text-button[hidden]{display:none !important}.vot-text-button::-moz-focus-inner{border:none}.vot-text-button::before,.vot-text-button::after{content:"";position:absolute;border-radius:inherit;top:0;right:0;bottom:0;left:0;opacity:0}.vot-text-button::before{background-color:rgb(var(--vot-helper-theme));transition:opacity .2s}.vot-text-button::after{background:radial-gradient(circle at center, currentColor 1%, transparent 1%) center/10000% 10000% no-repeat;transition:opacity 1s,background-size .5s}.vot-text-button:hover::before{opacity:.04}.vot-text-button:active::after{opacity:.16;background-size:100% 100%;transition:background-size 0s}.vot-text-button:disabled{background-color:rgba(0,0,0,0);color:rgba(var(--vot-onsurface-rgb, 0, 0, 0), 0.38);cursor:initial}.vot-text-button:disabled::before,.vot-text-button:disabled::after{opacity:0}.vot-icon-button{--vot-helper-onsurface: rgba(var(--vot-onsurface-rgb, 0, 0, 0), 0.87);position:relative;display:inline-block;-webkit-box-sizing:border-box;-moz-box-sizing:border-box;box-sizing:border-box;margin:0;border:none;border-radius:50%;padding:0;width:36px;height:36px;vertical-align:middle;text-align:center;text-overflow:ellipsis;fill:var(--vot-helper-onsurface);color:var(--vot-helper-onsurface);background-color:rgba(0,0,0,0);font-family:var(--vot-font-family, "Roboto", "Segoe UI", BlinkMacSystemFont, system-ui, -apple-system);font-size:14px;font-weight:500;line-height:36px;outline:none;cursor:pointer}.vot-icon-button[hidden]{display:none !important}.vot-icon-button::-moz-focus-inner{border:none}.vot-icon-button::before,.vot-icon-button::after{content:"";position:absolute;border-radius:inherit;top:0;right:0;bottom:0;left:0;opacity:0}.vot-icon-button::before{background-color:var(--vot-helper-onsurface);transition:opacity .2s}.vot-icon-button::after{background:radial-gradient(circle at center, currentColor 1%, transparent 1%) center/10000% 10000% no-repeat;transition:opacity .3s,background-size .4s}.vot-icon-button:hover::before{opacity:.04}.vot-icon-button:active::after{opacity:.32;background-size:100% 100%;transition:background-size 0s,opacity 0s}.vot-icon-button:disabled{background-color:rgba(0,0,0,0);color:rgba(var(--vot-onsurface-rgb, 0, 0, 0), 0.38);fill:rgba(var(--vot-onsurface-rgb, 0, 0, 0), 0.38);cursor:initial}.vot-icon-button:disabled::before,.vot-icon-button:disabled::after{opacity:0}.vot-textfield{--vot-helper-theme: rgb( var(--vot-theme-rgb, var(--vot-primary-rgb, 33, 150, 243)) ) !important;--vot-helper-safari1: rgba( var(--vot-onsurface-rgb, 0, 0, 0), 0.38 ) !important;--vot-helper-safari2: rgba(var(--vot-onsurface-rgb, 0, 0, 0), 0.6) !important;--vot-helper-safari3: rgba( var(--vot-onsurface-rgb, 0, 0, 0), 0.87 ) !important;position:relative !important;display:inline-block;padding-top:6px !important;font-family:var(--vot-font-family, "Roboto", "Segoe UI", BlinkMacSystemFont, system-ui, -apple-system) !important;font-size:16px !important;line-height:1.5 !important;text-align:start !important}.vot-textfield[hidden]{display:none !important}.vot-textfield>input,.vot-textfield>textarea{-webkit-box-sizing:border-box !important;-moz-box-sizing:border-box !important;box-sizing:border-box !important;margin:0 !important;border-style:solid !important;border-width:1px !important;border-color:rgba(0,0,0,0) var(--vot-helper-safari2) var(--vot-helper-safari2) !important;border-radius:4px !important;padding:15px 13px 15px !important;width:100% !important;height:inherit !important;color:rgba(var(--vot-onsurface-rgb, 0, 0, 0), 0.87) !important;-webkit-text-fill-color:currentColor !important;background-color:rgba(0,0,0,0) !important;box-shadow:inset 1px 0 rgba(0,0,0,0),inset -1px 0 rgba(0,0,0,0),inset 0 -1px rgba(0,0,0,0) !important;font-family:inherit !important;font-size:inherit !important;line-height:inherit !important;caret-color:var(--vot-helper-theme) !important;transition:border .2s,box-shadow .2s !important}.vot-textfield>input:not(:focus):placeholder-shown,.vot-textfield>textarea:not(:focus):placeholder-shown{border-top-color:var(--vot-helper-safari2) !important}.vot-textfield>input+span,.vot-textfield>textarea+span{position:absolute !important;top:0 !important;left:0 !important;display:flex !important;width:100% !important;max-height:100% !important;color:rgba(var(--vot-onsurface-rgb, 0, 0, 0), 0.6) !important;font-size:75% !important;line-height:15px !important;cursor:text !important;transition:color .2s,font-size .2s,line-height .2s !important;pointer-events:none !important}.vot-textfield>input:not(:focus):placeholder-shown+span,.vot-textfield>textarea:not(:focus):placeholder-shown+span{font-size:inherit !important;line-height:68px !important}.vot-textfield>input+span::before,.vot-textfield>input+span::after,.vot-textfield>textarea+span::before,.vot-textfield>textarea+span::after{content:"" !important;display:block !important;-webkit-box-sizing:border-box !important;-moz-box-sizing:border-box !important;box-sizing:border-box !important;margin-top:6px !important;border-top:solid 1px var(--vot-helper-safari2) !important;min-width:10px !important;height:8px !important;pointer-events:none !important;box-shadow:inset 0 1px rgba(0,0,0,0) !important;transition:border .2s,box-shadow .2s !important}.vot-textfield>input+span::before,.vot-textfield>textarea+span::before{margin-right:4px !important;border-left:solid 1px rgba(0,0,0,0) !important;border-radius:4px 0 !important}.vot-textfield>input+span::after,.vot-textfield>textarea+span::after{flex-grow:1 !important;margin-left:4px !important;border-right:solid 1px rgba(0,0,0,0) !important;border-radius:0 4px !important}.vot-textfield>input:not(:focus):placeholder-shown+span::before,.vot-textfield>input:not(:focus):placeholder-shown+span::after,.vot-textfield>textarea:not(:focus):placeholder-shown+span::before,.vot-textfield>textarea:not(:focus):placeholder-shown+span::after{border-top-color:rgba(0,0,0,0) !important}.vot-textfield:hover>input,.vot-textfield:hover>textarea{border-color:rgba(0,0,0,0) var(--vot-helper-safari3) var(--vot-helper-safari3) !important}.vot-textfield:hover>input+span::before,.vot-textfield:hover>input+span::after,.vot-textfield:hover>textarea+span::before,.vot-textfield:hover>textarea+span::after{border-top-color:var(--vot-helper-safari3) !important}.vot-textfield:hover>input:not(:focus):placeholder-shown,.vot-textfield:hover>textarea:not(:focus):placeholder-shown{border-color:var(--vot-helper-safari3) !important}.vot-textfield>input:focus,.vot-textfield>textarea:focus{border-color:rgba(0,0,0,0) var(--vot-helper-theme) var(--vot-helper-theme) !important;box-shadow:inset 1px 0 var(--vot-helper-theme),inset -1px 0 var(--vot-helper-theme),inset 0 -1px var(--vot-helper-theme) !important;outline:none !important}.vot-textfield>input:focus+span,.vot-textfield>textarea:focus+span{color:var(--vot-helper-theme) !important}.vot-textfield>input:focus+span::before,.vot-textfield>input:focus+span::after,.vot-textfield>textarea:focus+span::before,.vot-textfield>textarea:focus+span::after{border-top-color:var(--vot-helper-theme) !important;box-shadow:inset 0 1px var(--vot-helper-theme) !important}.vot-textfield>input:disabled,.vot-textfield>input:disabled+span,.vot-textfield>textarea:disabled,.vot-textfield>textarea:disabled+span{border-color:rgba(0,0,0,0) var(--vot-helper-safari1) var(--vot-helper-safari1) !important;color:rgba(var(--vot-onsurface-rgb, 0, 0, 0), 0.38) !important;pointer-events:none !important}.vot-textfield>input:disabled+span::before,.vot-textfield>input:disabled+span::after,.vot-textfield>textarea:disabled+span::before,.vot-textfield>textarea:disabled+span::after{border-top-color:var(--vot-helper-safari1) !important}.vot-textfield>input:disabled:placeholder-shown,.vot-textfield>input:disabled:placeholder-shown+span,.vot-textfield>textarea:disabled:placeholder-shown,.vot-textfield>textarea:disabled:placeholder-shown+span{border-top-color:var(--vot-helper-safari1) !important}.vot-textfield>input:disabled:placeholder-shown+span::before,.vot-textfield>input:disabled:placeholder-shown+span::after,.vot-textfield>textarea:disabled:placeholder-shown+span::before,.vot-textfield>textarea:disabled:placeholder-shown+span::after{border-top-color:rgba(0,0,0,0) !important}@media not all and (min-resolution: 0.001dpcm){@supports(-webkit-appearance: none){.vot-textfield>input,.vot-textfield>input+span,.vot-textfield>textarea,.vot-textfield>textarea+span,.vot-textfield>input+span::before,.vot-textfield>input+span::after,.vot-textfield>textarea+span::before,.vot-textfield>textarea+span::after{transition-duration:.1s !important}}}.vot-checkbox{--vot-helper-theme: var( --vot-theme-rgb, var(--vot-primary-rgb, 33, 150, 243) );--vot-helper-ontheme: var( --vot-ontheme-rgb, var(--vot-onprimary-rgb, 255, 255, 255) );z-index:0;position:relative;display:inline-block;color:rgba(var(--vot-onsurface-rgb, 0, 0, 0), 0.87);font-family:var(--vot-font-family, "Roboto", "Segoe UI", BlinkMacSystemFont, system-ui, -apple-system);font-size:16px;line-height:1.5;text-align:start}.vot-checkbox[hidden]{display:none !important}.vot-checkbox>input{appearance:none;-moz-appearance:none;-webkit-appearance:none;z-index:10000;position:absolute;display:block;-webkit-box-sizing:border-box;-moz-box-sizing:border-box;box-sizing:border-box;margin:3px 1px;border:solid 2px;background:rgba(0,0,0,0);border-color:rgba(var(--vot-onsurface-rgb, 0, 0, 0), 0.6);border-radius:2px;width:18px;height:18px;outline:none;cursor:pointer;transition:border-color .2s,background-color .2s}.vot-checkbox>input+span{display:inline-block;-webkit-box-sizing:border-box;-moz-box-sizing:border-box;box-sizing:border-box;padding-left:30px;width:inherit;cursor:pointer;font-weight:normal}.vot-checkbox>input+span::before{content:"";position:absolute;left:-10px;top:-8px;display:block;border-radius:50%;width:40px;height:40px;background-color:rgb(var(--vot-onsurface-rgb, 0, 0, 0));opacity:0;transform:scale(1);pointer-events:none;transition:opacity .3s,transform .2s}.vot-checkbox>input+span::after{content:"";z-index:10000;display:block;position:absolute;top:3px;left:1px;-webkit-box-sizing:content-box !important;-moz-box-sizing:content-box !important;box-sizing:content-box !important;width:10px;height:5px;border:solid 2px rgba(0,0,0,0);border-right-width:0;border-top-width:0;pointer-events:none;transform:translate(3px, 4px) rotate(-45deg);transition:border-color .2s}.vot-checkbox>input:checked,.vot-checkbox>input:indeterminate{border-color:rgb(var(--vot-helper-theme));background-color:rgb(var(--vot-helper-theme))}.vot-checkbox>input:checked+span::before,.vot-checkbox>input:indeterminate+span::before{background-color:rgb(var(--vot-helper-theme))}.vot-checkbox>input:checked+span::after,.vot-checkbox>input:indeterminate+span::after{border-color:rgb(var(--vot-helper-ontheme, 255, 255, 255))}.vot-checkbox>input:indeterminate+span::after{border-left-width:0;transform:translate(4px, 3px)}.vot-checkbox:hover>input+span::before{opacity:.04}.vot-checkbox:active>input,.vot-checkbox:active:hover>input{border-color:rgb(var(--vot-helper-theme))}.vot-checkbox:active>input:checked{border-color:rgba(0,0,0,0);background-color:rgba(var(--vot-onsurface-rgb, 0, 0, 0), 0.6)}.vot-checkbox:active>input+span::before{opacity:1;transform:scale(0);transition:transform 0s,opacity 0s}.vot-checkbox>input:disabled{border-color:rgba(var(--vot-onsurface-rgb, 0, 0, 0), 0.38);cursor:initial}.vot-checkbox>input:disabled:checked,.vot-checkbox>input:disabled:indeterminate{border-color:rgba(0,0,0,0);background-color:rgba(var(--vot-onsurface-rgb, 0, 0, 0), 0.38)}.vot-checkbox>input:disabled+span{color:rgba(var(--vot-onsurface-rgb, 0, 0, 0), 0.38);cursor:initial}.vot-checkbox>input:disabled+span::before{opacity:0;transform:scale(0)}.vot-slider{--vot-safari-helper1: rgba( var(--vot-primary-rgb, 33, 150, 243), 0.04 ) !important;--vot-safari-helper2: rgba( var(--vot-primary-rgb, 33, 150, 243), 0.12 ) !important;--vot-safari-helper3: rgba( var(--vot-primary-rgb, 33, 150, 243), 0.16 ) !important;--vot-safari-helper4: rgba( var(--vot-primary-rgb, 33, 150, 243), 0.24 ) !important;display:inline-block;width:100% !important;color:rgba(var(--vot-onsurface-rgb, 0, 0, 0), 0.87) !important;font-family:var(--vot-font, "Roboto", "Segoe UI", BlinkMacSystemFont, system-ui, -apple-system) !important;font-size:16px !important;line-height:1.5 !important;text-align:start !important}.vot-slider[hidden]{display:none !important}.vot-slider>input{-webkit-appearance:none !important;appearance:none !important;position:relative !important;top:24px !important;display:block !important;margin:0 0 -36px !important;width:100% !important;height:36px !important;background-color:rgba(0,0,0,0) !important;cursor:pointer !important}.vot-slider>input:last-child{position:static !important;margin:0 !important}.vot-slider>span{display:inline-block !important;margin-bottom:36px !important}.vot-slider>input:disabled{cursor:default !important;opacity:.38 !important}.vot-slider>input:disabled+span{color:rgba(var(--vot-onsurface-rgb, 0, 0, 0), 0.38) !important}.vot-slider>input::-webkit-slider-runnable-track{margin:17px 0 !important;border-radius:1px !important;width:100% !important;height:2px !important;background-color:rgba(var(--vot-primary-rgb, 33, 150, 243), 0.24) !important}.vot-slider>input::-webkit-slider-thumb{margin:0 !important;appearance:none !important;-webkit-appearance:none !important;border:none !important;border-radius:50% !important;height:2px !important;width:2px !important;background-color:rgb(var(--vot-primary-rgb, 33, 150, 243)) !important;transform:scale(6, 6) !important;transition:box-shadow .2s !important}.vot-slider:hover>input::-webkit-slider-thumb{box-shadow:0 0 0 2px var(--vot-safari-helper1) !important}.vot-slider>input:active::-webkit-slider-thumb{box-shadow:0 0 0 2px var(--vot-safari-helper4) !important}.vot-slider>input:disabled::-webkit-slider-runnable-track{background-color:rgba(var(--vot-onsurface-rgb, 0, 0, 0), 0.38) !important}.vot-slider>input:disabled::-webkit-slider-thumb{background-color:rgb(var(--vot-onsurface-rgb, 0, 0, 0)) !important;color:rgb(var(--vot-surface-rgb, 255, 255, 255)) !important;box-shadow:0 0 0 1px rgb(var(--vot-surface-rgb, 255, 255, 255)) !important;transform:scale(4, 4) !important}.vot-slider>input::-moz-range-track{margin:17px 0 !important;border-radius:1px !important;width:100% !important;height:2px !important;background-color:rgba(var(--vot-primary-rgb, 33, 150, 243), 0.24) !important}.vot-slider>input::-moz-range-thumb{appearance:none !important;-moz-appearance:none !important;border:none !important;border-radius:50% !important;height:2px !important;width:2px !important;background-color:rgb(var(--vot-primary-rgb, 33, 150, 243)) !important;transform:scale(6, 6) !important;transition:box-shadow .2s !important}.vot-slider>input::-moz-range-progress{border-radius:1px !important;height:2px !important;background-color:rgb(var(--vot-primary-rgb, 33, 150, 243)) !important}.vot-slider:hover>input:hover::-moz-range-thumb{box-shadow:0 0 0 2px rgba(var(--vot-primary-rgb, 33, 150, 243), 0.04) !important}.vot-slider>input:active::-moz-range-thumb{box-shadow:0 0 0 2px rgba(var(--vot-primary-rgb, 33, 150, 243), 0.24) !important}.vot-slider>input:disabled::-moz-range-track{background-color:rgba(var(--vot-onsurface-rgb, 0, 0, 0), 0.38) !important}.vot-slider>input:disabled::-moz-range-progress{background-color:rgba(var(--vot-onsurface-rgb, 0, 0, 0), 0.87) !important}.vot-slider>input:disabled::-moz-range-thumb{background-color:rgb(var(--vot-onsurface-rgb, 0, 0, 0)) !important;box-shadow:0 0 0 1px rgb(var(--vot-surface-rgb, 255, 255, 255)) !important;transform:scale(4, 4) !important}.vot-slider>input::-moz-focus-outer{border:none !important}.vot-slider>input:focus{outline:none !important}.vot-slider>input::-ms-track{-webkit-box-sizing:border-box !important;-moz-box-sizing:border-box !important;box-sizing:border-box !important;margin:17px 0 !important;border:none !important;border-radius:1px !important;padding:0 17px !important;width:100% !important;height:2px !important;background-color:rgba(0,0,0,0) !important}.vot-slider>input::-ms-fill-lower{border-radius:1px !important;height:2px !important;background-color:rgb(var(--vot-primary-rgb, 33, 150, 243)) !important}.vot-slider>input::-ms-fill-upper{border-radius:1px !important;height:2px !important;background-color:rgba(var(--vot-primary-rgb, 33, 150, 243), 0.24) !important}.vot-slider>input::-ms-thumb{appearance:none !important;margin:0 17px !important;border:none !important;border-radius:50% !important;height:2px !important;width:2px !important;background-color:rgb(var(--vot-primary-rgb, 33, 150, 243)) !important;transform:scale(6, 6) !important;transition:box-shadow .2s !important}.vot-slider:hover>input::-ms-thumb{box-shadow:0 0 0 2px rgba(var(--vot-primary-rgb, 33, 150, 243), 0.04) !important}.vot-slider>input:active::-ms-thumb{box-shadow:0 0 0 2px rgba(var(--vot-primary-rgb, 33, 150, 243), 0.24) !important}.vot-slider>input:disabled::-ms-fill-lower{background-color:rgba(var(--vot-onsurface-rgb, 0, 0, 0), 0.38) !important}.vot-slider>input:disabled::-ms-fill-upper{background-color:rgba(var(--vot-onsurface-rgb, 0, 0, 0), 0.38) !important;opacity:.38 !important}.vot-slider>input:disabled::-ms-thumb{background-color:rgb(var(--vot-onsurface-rgb, 0, 0, 0)) !important;box-shadow:0 0 0 1px rgb(var(--vot-surface-rgb, 255, 255, 255)) !important;transform:scale(4, 4) !important}.vot-slider>input::before{content:"" !important;display:block !important;position:absolute !important;width:calc(100%*var(--vot-progress, 0)) !important;height:2px !important;top:calc(50% - 1px) !important;background:rgb(var(--vot-primary-rgb, 33, 150, 243)) !important}.vot-select{--vot-helper-theme-rgb: var(--vot-onsurface-rgb, 0, 0, 0) !important;--vot-helper-theme: rgba(var(--vot-helper-theme-rgb), 0.87) !important;--vot-helper-safari1: rgba(var(--vot-onsurface-rgb, 0, 0, 0), 0.6) !important;--vot-helper-safari2: rgba( var(--vot-onsurface-rgb, 0, 0, 0), 0.87 ) !important;display:flex;align-items:center;justify-content:space-between;font-family:var(--vot-font-family, "Roboto", "Segoe UI", BlinkMacSystemFont, system-ui, -apple-system);font-size:14px;font-weight:normal;line-height:1.5;text-align:start;color:var(--vot-helper-theme);fill:var(--vot-helper-theme)}.vot-select[hidden]{display:none !important}.vot-select-label{font-size:16px}.vot-select-outer{display:flex;align-items:center;justify-content:space-between;max-width:120px;width:120px;padding:0 5px;border-style:solid !important;border-width:1px !important;border-color:var(--vot-helper-safari1) !important;border-radius:4px !important;cursor:pointer;transition:border .2s !important}.vot-select-outer:hover{border-color:var(--vot-helper-safari2) !important}.vot-select-title{overflow:hidden;text-overflow:ellipsis;white-space:nowrap}.vot-select-arrow-icon{width:20px;height:32px;display:flex;justify-content:center;align-items:center}.vot-select-content-list{display:flex;flex-direction:column}.vot-select-content-list .vot-select-content-item{padding:5px 10px;border-radius:8px;cursor:pointer}.vot-select-content-list .vot-select-content-item:not([inert]):hover{background-color:#2a2c31}.vot-select-content-list .vot-select-content-item[data-vot-selected=true]{color:rgb(var(--vot-primary-rgb, 33, 150, 243));background-color:rgba(var(--vot-primary-rgb, 33, 150, 243), 0.2)}.vot-select-content-list .vot-select-content-item[data-vot-selected=true]:hover{background-color:rgba(var(--vot-primary-rgb, 33, 150, 243), 0.1) !important}.vot-select-content-list .vot-select-content-item[data-vot-disabled=true]{cursor:default}.vot-select-content-list .vot-select-content-item[hidden]{display:none !important}.vot-header{color:rgba(var(--vot-helper-onsurface-rgb), 0.87);font-family:var(--vot-font-family, "Roboto", "Segoe UI", BlinkMacSystemFont, system-ui, -apple-system);font-weight:bold;line-height:1.5;text-align:start}.vot-header[hidden]{display:none !important}.vot-header:not(:first-child){padding-top:8px}.vot-header-level-1{font-size:2em}.vot-header-level-2{font-size:1.5em}.vot-header-level-3{font-size:1.17em}.vot-header-level-4{font-size:1em}.vot-header-level-5{font-size:.83em}.vot-header-level-6{font-size:.67em}.vot-info{display:flex;color:rgba(var(--vot-helper-onsurface-rgb), 0.87);font-family:var(--vot-font-family, "Roboto", "Segoe UI", BlinkMacSystemFont, system-ui, -apple-system);font-size:16px;line-height:1.5;text-align:start}.vot-info[hidden]{display:none !important}.vot-info>:not(:first-child){color:rgba(var(--vot-helper-onsurface-rgb), 0.5);flex:1;margin-left:8px}.vot-lang-select{--vot-helper-theme-rgb: var(--vot-onsurface-rgb, 0, 0, 0);--vot-helper-theme: rgba(var(--vot-helper-theme-rgb), 0.87);display:flex;align-items:center;justify-content:space-between;color:var(--vot-helper-theme);fill:var(--vot-helper-theme)}.vot-lang-select[hidden]{display:none !important}.vot-lang-select-icon{width:32px;height:32px;display:flex;justify-content:center;align-items:center}.vot-segmented-button{--vot-helper-theme-rgb: var(--vot-onsurface-rgb, 0, 0, 0);--vot-helper-theme: rgba(var(--vot-helper-theme-rgb), 0.87);overflow:hidden;position:absolute;left:50%;top:5rem;transform:translate(-50%);user-select:none;display:flex;align-items:center;height:32px;max-width:100vw;background:rgb(var(--vot-surface-rgb, 255, 255, 255));color:var(--vot-helper-theme);fill:var(--vot-helper-theme);border-radius:4px;font-family:var(--vot-font-family, "Roboto", "Segoe UI", BlinkMacSystemFont, system-ui, -apple-system);font-size:16px;line-height:1.5;cursor:default;transition:opacity .5s;z-index:10000}.vot-segmented-button[hidden]{display:none !important}.vot-segmented-button *{-webkit-box-sizing:border-box !important;-moz-box-sizing:border-box !important;box-sizing:border-box !important}.vot-segmented-button .vot-separator{width:1px;height:50%;background:rgba(var(--vot-helper-theme-rgb), 0.1)}.vot-segmented-button .vot-separator[hidden]{display:none !important}.vot-segmented-button .vot-segment,.vot-segmented-button .vot-segment-only-icon{position:relative;overflow:hidden;display:flex;justify-content:center;align-items:center;height:100%;padding:0 8px;background-color:rgba(0,0,0,0);color:inherit;transition:background-color 100ms ease-in-out;border:none}.vot-segmented-button .vot-segment[hidden],.vot-segmented-button [hidden].vot-segment-only-icon{display:none !important}.vot-segmented-button .vot-segment::before,.vot-segmented-button .vot-segment-only-icon::before,.vot-segmented-button .vot-segment::after,.vot-segmented-button .vot-segment-only-icon::after{content:"";position:absolute;border-radius:inherit;top:0;right:0;bottom:0;left:0;opacity:0}.vot-segmented-button .vot-segment::before,.vot-segmented-button .vot-segment-only-icon::before{background-color:rgb(var(--vot-helper-theme-rgb));transition:opacity .2s}.vot-segmented-button .vot-segment::after,.vot-segmented-button .vot-segment-only-icon::after{background:radial-gradient(circle at center, currentColor 1%, transparent 1%) center/10000% 10000% no-repeat;transition:opacity 1s,background-size .5s}.vot-segmented-button .vot-segment:hover::before,.vot-segmented-button .vot-segment-only-icon:hover::before{opacity:.04}.vot-segmented-button .vot-segment:active::after,.vot-segmented-button .vot-segment-only-icon:active::after{opacity:.16;background-size:100% 100%;transition:background-size 0s}.vot-segmented-button .vot-segment-only-icon{min-width:32px;padding:0}.vot-segmented-button .vot-segment-label{margin-left:8px;white-space:nowrap}.vot-segmented-button[data-status=success] .vot-translate-button{color:rgb(var(--vot-primary-rgb, 33, 150, 243));fill:rgb(var(--vot-primary-rgb, 33, 150, 243))}.vot-segmented-button[data-status=error] .vot-translate-button{color:#f28b82;fill:#f28b82}.vot-segmented-button[data-translating=true] #vot-translating-icon{display:block !important}.vot-segmented-button[data-translating=true] #vot-translate-icon{display:none !important}.vot-segmented-button[data-direction=column]{flex-direction:column;height:fit-content}.vot-segmented-button[data-direction=column] .vot-segment-label{display:none}.vot-segmented-button[data-direction=column]>.vot-segment-only-icon,.vot-segmented-button[data-direction=column]>.vot-segment{padding:8px}.vot-segmented-button[data-direction=column] .vot-separator{height:1px;width:50%}.vot-segmented-button[data-position=left]{left:50px;top:12.5vh}.vot-segmented-button[data-position=right]{left:auto;right:0;top:12.5vh}.vot-segmented-button svg{width:fit-content}.vot-menu{--vot-helper-surface-rgb: var(--vot-surface-rgb, 255, 255, 255);--vot-helper-surface: rgb(var(--vot-helper-surface-rgb));--vot-helper-onsurface-rgb: var(--vot-onsurface-rgb, 0, 0, 0);--vot-helper-onsurface: rgba(var(--vot-helper-onsurface-rgb), 0.87);overflow:hidden;position:absolute;left:50%;top:calc(5rem + 32px + 16px);user-select:none;background-color:var(--vot-helper-surface);color:var(--vot-helper-onsurface);border-radius:8px;font-family:var(--vot-font-family, "Roboto", "Segoe UI", BlinkMacSystemFont, system-ui, -apple-system);font-size:16px;line-height:1.5;min-width:300px;cursor:default;z-index:10000;visibility:visible;opacity:1;transform-origin:top;transform:translate(-50%) scale(1);transition:opacity .3s,transform .1s}.vot-menu *{-webkit-box-sizing:border-box !important;-moz-box-sizing:border-box !important;box-sizing:border-box !important}.vot-menu[hidden]{pointer-events:none;display:block !important;visibility:hidden;opacity:0;transform:translate(-50%) scale(0)}.vot-menu-content-wrapper{display:flex;flex-direction:column;min-height:100px;max-height:calc(var(--vot-container-height, 75vh) - (5rem + 32px + 16px)*2);overflow:auto}.vot-menu-header-container{flex-shrink:0;align-items:flex-start;display:flex;min-height:31px}.vot-menu-header-container:empty{padding:0 0 16px 0}.vot-menu-header-container>.vot-icon-button{margin-inline-end:4px;margin-top:4px}.vot-menu-title-container{display:flex;flex:1;font-size:inherit;font-weight:inherit;margin:0;outline:0;text-align:start}.vot-menu-title{flex:1;font-size:16px;line-height:1;padding-bottom:16px;padding-inline-end:16px;padding-inline-start:16px;padding-top:16px}.vot-menu-body-container{-webkit-box-sizing:border-box;-moz-box-sizing:border-box;box-sizing:border-box;display:flex;flex-direction:column;min-height:1.375rem;overflow:auto;padding:0 16px;gap:8px;overscroll-behavior:contain;scrollbar-color:rgba(var(--vot-helper-onsurface-rgb), 0.1) var(--vot-helper-surface) !important}.vot-menu-body-container::-webkit-scrollbar,.vot-menu-body-container::-webkit-scrollbar-track{height:12px !important;width:12px !important;background:var(--vot-helper-surface) !important}.vot-menu-body-container::-webkit-scrollbar-thumb{background:rgba(var(--vot-helper-onsurface-rgb), 0.1) !important;-webkit-border-radius:1ex !important;border:5px solid var(--vot-helper-surface) !important}.vot-menu-body-container::-webkit-scrollbar-thumb:hover{border:3px solid var(--vot-helper-surface) !important}.vot-menu-body-container::-webkit-scrollbar-corner{background:var(--vot-helper-surface) !important}.vot-menu-footer-container{flex-shrink:0;display:flex;justify-content:flex-end;padding-bottom:16px;padding-inline-end:16px;padding-inline-start:16px;padding-top:16px}.vot-menu-footer-container:empty{padding:16px 0 0 0}.vot-menu[data-position=left]{left:240px;top:12.5vh}.vot-menu[data-position=right]{right:-80px;left:auto;top:12.5vh}.vot-dialog-container{visibility:visible;position:absolute;z-index:10000}.vot-dialog-container[hidden]{display:block !important;pointer-events:none;visibility:hidden}.vot-dialog-container *{-webkit-box-sizing:border-box !important;-moz-box-sizing:border-box !important;box-sizing:border-box !important}.vot-dialog-backdrop{background-color:rgba(0,0,0,.6);position:fixed;top:0;right:0;bottom:0;left:0;opacity:1;transition:opacity .3s}[hidden]>.vot-dialog-backdrop{pointer-events:none;opacity:0}.vot-dialog{--vot-helper-surface-rgb: var(--vot-surface-rgb, 255, 255, 255);--vot-helper-surface: rgb(var(--vot-helper-surface-rgb));--vot-helper-onsurface-rgb: var(--vot-onsurface-rgb, 0, 0, 0);--vot-helper-onsurface: rgba(var(--vot-helper-onsurface-rgb), 0.87);display:block;position:fixed;top:50%;bottom:50%;max-width:initial;max-height:initial;width:min(var(--vot-dialog-width, 512px),100%);height:fit-content;inset-inline-start:0px;inset-inline-end:0px;inset-block-start:0px;inset-block-end:0px;border-radius:8px;margin:auto;padding:0;background-color:var(--vot-helper-surface);color:var(--vot-helper-onsurface);box-shadow:0 0 16px rgba(0,0,0,.12),0 16px 16px rgba(0,0,0,.24);font-family:var(--vot-font-family, "Roboto", "Segoe UI", BlinkMacSystemFont, system-ui, -apple-system);font-size:16px;line-height:1.5;user-select:none;visibility:visible;overflow:auto;overflow-y:hidden;opacity:1;transform-origin:center;transform:scale(1);transition:opacity .3s,transform .1s}[hidden]>.vot-dialog{pointer-events:none;opacity:0;transform:scale(0.5);transition:opacity .1s,transform .2s}.vot-dialog-content-wrapper{display:flex;flex-direction:column;max-height:75vh;overflow:auto}.vot-dialog-header-container{flex-shrink:0;align-items:flex-start;display:flex;min-height:31px}.vot-dialog-header-container:empty{padding:0 0 20px 0}.vot-dialog-header-container>.vot-icon-button{margin-inline-end:4px;margin-top:4px}.vot-dialog-title-container{display:flex;flex:1;font-size:inherit;font-weight:inherit;margin:0;outline:0}.vot-dialog-title{flex:1;font-size:115.3846153846%;font-weight:bold;line-height:1;padding-bottom:16px;padding-inline-end:20px;padding-inline-start:20px;padding-top:20px}.vot-dialog-body-container{-webkit-box-sizing:border-box;-moz-box-sizing:border-box;box-sizing:border-box;display:flex;flex-direction:column;min-height:1.375rem;overflow:auto;padding:0 20px;gap:16px;overscroll-behavior:contain;scrollbar-color:rgba(var(--vot-helper-onsurface-rgb), 0.1) var(--vot-helper-surface) !important}.vot-dialog-body-container::-webkit-scrollbar,.vot-dialog-body-container::-webkit-scrollbar-track{height:12px !important;width:12px !important;background:var(--vot-helper-surface) !important}.vot-dialog-body-container::-webkit-scrollbar-thumb{background:rgba(var(--vot-helper-onsurface-rgb), 0.1) !important;-webkit-border-radius:1ex !important;border:5px solid var(--vot-helper-surface) !important}.vot-dialog-body-container::-webkit-scrollbar-thumb:hover{border:3px solid var(--vot-helper-surface) !important}.vot-dialog-body-container::-webkit-scrollbar-corner{background:var(--vot-helper-surface) !important}.vot-dialog-footer-container{flex-shrink:0;display:flex;justify-content:flex-end;padding-bottom:16px;padding-inline-end:16px;padding-inline-start:16px;padding-top:16px}.vot-dialog-footer-container:empty{padding:20px 0 0 0}.vot-subtitles-widget{display:flex;justify-content:center;align-items:center;position:absolute;width:50%;max-height:100%;min-height:20%;z-index:10000;left:25%;top:75%;pointer-events:none}.vot-subtitles{position:relative;max-width:100%;max-height:100%;width:max-content;background:var(--vot-subtitles-background, rgba(46, 47, 52, 0.8));color:var(--vot-subtitles-color, rgb(227, 227, 227));border-radius:1rem;pointer-events:all;padding:1rem;font-size:2rem;line-height:normal;-webkit-box-sizing:border-box;-moz-box-sizing:border-box;box-sizing:border-box;-webkit-user-select:none;-moz-user-select:none;-ms-user-select:none;user-select:none}.vot-subtitles span{-webkit-user-select:text;-moz-user-select:text;-ms-user-select:text;user-select:text}.vot-subtitles .passed{color:var(--vot-subtitles-passed-color, rgb(33, 150, 243))}:root{--vot-font-family: "Roboto", "Segoe UI", BlinkMacSystemFont, system-ui, -apple-system;--vot-primary-rgb: 139, 180, 245;--vot-onprimary-rgb: 32, 33, 36;--vot-surface-rgb: 32, 33, 36;--vot-onsurface-rgb: 227, 227, 227;--vot-subtitles-background: rgba(var(--vot-surface-rgb, 46, 47, 52), 0.8);--vot-subtitles-color: rgb(var(--vot-onsurface-rgb, 227, 227, 227));--vot-subtitles-passed-color: rgb(var(--vot-primary-rgb, 33, 150, 243))}vot-block{display:block;visibility:visible !important}`, ""]);
// Exports
/* harmony default export */ const __WEBPACK_DEFAULT_EXPORT__ = (___CSS_LOADER_EXPORT___);


/***/ }),

/***/ "./node_modules/css-loader/dist/runtime/api.js":
/***/ ((module) => {

"use strict";


/*
  MIT License http://www.opensource.org/licenses/mit-license.php
  Author Tobias Koppers @sokra
*/
module.exports = function (cssWithMappingToString) {
  var list = [];

  // return the list of modules as css string
  list.toString = function toString() {
    return this.map(function (item) {
      var content = "";
      var needLayer = typeof item[5] !== "undefined";
      if (item[4]) {
        content += "@supports (".concat(item[4], ") {");
      }
      if (item[2]) {
        content += "@media ".concat(item[2], " {");
      }
      if (needLayer) {
        content += "@layer".concat(item[5].length > 0 ? " ".concat(item[5]) : "", " {");
      }
      content += cssWithMappingToString(item);
      if (needLayer) {
        content += "}";
      }
      if (item[2]) {
        content += "}";
      }
      if (item[4]) {
        content += "}";
      }
      return content;
    }).join("");
  };

  // import a list of modules into the list
  list.i = function i(modules, media, dedupe, supports, layer) {
    if (typeof modules === "string") {
      modules = [[null, modules, undefined]];
    }
    var alreadyImportedModules = {};
    if (dedupe) {
      for (var k = 0; k < this.length; k++) {
        var id = this[k][0];
        if (id != null) {
          alreadyImportedModules[id] = true;
        }
      }
    }
    for (var _k = 0; _k < modules.length; _k++) {
      var item = [].concat(modules[_k]);
      if (dedupe && alreadyImportedModules[item[0]]) {
        continue;
      }
      if (typeof layer !== "undefined") {
        if (typeof item[5] === "undefined") {
          item[5] = layer;
        } else {
          item[1] = "@layer".concat(item[5].length > 0 ? " ".concat(item[5]) : "", " {").concat(item[1], "}");
          item[5] = layer;
        }
      }
      if (media) {
        if (!item[2]) {
          item[2] = media;
        } else {
          item[1] = "@media ".concat(item[2], " {").concat(item[1], "}");
          item[2] = media;
        }
      }
      if (supports) {
        if (!item[4]) {
          item[4] = "".concat(supports);
        } else {
          item[1] = "@supports (".concat(item[4], ") {").concat(item[1], "}");
          item[4] = supports;
        }
      }
      list.push(item);
    }
  };
  return list;
};

/***/ }),

/***/ "./node_modules/css-loader/dist/runtime/noSourceMaps.js":
/***/ ((module) => {

"use strict";


module.exports = function (i) {
  return i[1];
};

/***/ }),

/***/ "./node_modules/requestidlecallback-polyfill/index.js":
/***/ (() => {

window.requestIdleCallback =
    window.requestIdleCallback ||
    function(cb) {
        var start = Date.now();
        return setTimeout(function() {
            cb({
                didTimeout: false,
                timeRemaining: function() {
                    return Math.max(0, 50 - (Date.now() - start));
                },
            });
        }, 1);
    };

window.cancelIdleCallback =
    window.cancelIdleCallback ||
    function(id) {
        clearTimeout(id);
    };


/***/ }),

/***/ "./node_modules/style-loader/dist/runtime/injectStylesIntoStyleTag.js":
/***/ ((module) => {

"use strict";


var stylesInDOM = [];
function getIndexByIdentifier(identifier) {
  var result = -1;
  for (var i = 0; i < stylesInDOM.length; i++) {
    if (stylesInDOM[i].identifier === identifier) {
      result = i;
      break;
    }
  }
  return result;
}
function modulesToDom(list, options) {
  var idCountMap = {};
  var identifiers = [];
  for (var i = 0; i < list.length; i++) {
    var item = list[i];
    var id = options.base ? item[0] + options.base : item[0];
    var count = idCountMap[id] || 0;
    var identifier = "".concat(id, " ").concat(count);
    idCountMap[id] = count + 1;
    var indexByIdentifier = getIndexByIdentifier(identifier);
    var obj = {
      css: item[1],
      media: item[2],
      sourceMap: item[3],
      supports: item[4],
      layer: item[5]
    };
    if (indexByIdentifier !== -1) {
      stylesInDOM[indexByIdentifier].references++;
      stylesInDOM[indexByIdentifier].updater(obj);
    } else {
      var updater = addElementStyle(obj, options);
      options.byIndex = i;
      stylesInDOM.splice(i, 0, {
        identifier: identifier,
        updater: updater,
        references: 1
      });
    }
    identifiers.push(identifier);
  }
  return identifiers;
}
function addElementStyle(obj, options) {
  var api = options.domAPI(options);
  api.update(obj);
  var updater = function updater(newObj) {
    if (newObj) {
      if (newObj.css === obj.css && newObj.media === obj.media && newObj.sourceMap === obj.sourceMap && newObj.supports === obj.supports && newObj.layer === obj.layer) {
        return;
      }
      api.update(obj = newObj);
    } else {
      api.remove();
    }
  };
  return updater;
}
module.exports = function (list, options) {
  options = options || {};
  list = list || [];
  var lastIdentifiers = modulesToDom(list, options);
  return function update(newList) {
    newList = newList || [];
    for (var i = 0; i < lastIdentifiers.length; i++) {
      var identifier = lastIdentifiers[i];
      var index = getIndexByIdentifier(identifier);
      stylesInDOM[index].references--;
    }
    var newLastIdentifiers = modulesToDom(newList, options);
    for (var _i = 0; _i < lastIdentifiers.length; _i++) {
      var _identifier = lastIdentifiers[_i];
      var _index = getIndexByIdentifier(_identifier);
      if (stylesInDOM[_index].references === 0) {
        stylesInDOM[_index].updater();
        stylesInDOM.splice(_index, 1);
      }
    }
    lastIdentifiers = newLastIdentifiers;
  };
};

/***/ }),

/***/ "./node_modules/style-loader/dist/runtime/insertBySelector.js":
/***/ ((module) => {

"use strict";


var memo = {};

/* istanbul ignore next  */
function getTarget(target) {
  if (typeof memo[target] === "undefined") {
    var styleTarget = document.querySelector(target);

    // Special case to return head of iframe instead of iframe itself
    if (window.HTMLIFrameElement && styleTarget instanceof window.HTMLIFrameElement) {
      try {
        // This will throw an exception if access to iframe is blocked
        // due to cross-origin restrictions
        styleTarget = styleTarget.contentDocument.head;
      } catch (e) {
        // istanbul ignore next
        styleTarget = null;
      }
    }
    memo[target] = styleTarget;
  }
  return memo[target];
}

/* istanbul ignore next  */
function insertBySelector(insert, style) {
  var target = getTarget(insert);
  if (!target) {
    throw new Error("Couldn't find a style target. This probably means that the value for the 'insert' parameter is invalid.");
  }
  target.appendChild(style);
}
module.exports = insertBySelector;

/***/ }),

/***/ "./node_modules/style-loader/dist/runtime/setAttributesWithoutAttributes.js":
/***/ ((module, __unused_webpack_exports, __webpack_require__) => {

"use strict";


/* istanbul ignore next  */
function setAttributesWithoutAttributes(styleElement) {
  var nonce =  true ? __webpack_require__.nc : 0;
  if (nonce) {
    styleElement.setAttribute("nonce", nonce);
  }
}
module.exports = setAttributesWithoutAttributes;

/***/ }),

/***/ "./node_modules/style-loader/dist/runtime/styleDomAPI.js":
/***/ ((module) => {

"use strict";


/* istanbul ignore next  */
function apply(styleElement, options, obj) {
  var css = "";
  if (obj.supports) {
    css += "@supports (".concat(obj.supports, ") {");
  }
  if (obj.media) {
    css += "@media ".concat(obj.media, " {");
  }
  var needLayer = typeof obj.layer !== "undefined";
  if (needLayer) {
    css += "@layer".concat(obj.layer.length > 0 ? " ".concat(obj.layer) : "", " {");
  }
  css += obj.css;
  if (needLayer) {
    css += "}";
  }
  if (obj.media) {
    css += "}";
  }
  if (obj.supports) {
    css += "}";
  }
  var sourceMap = obj.sourceMap;
  if (sourceMap && typeof btoa !== "undefined") {
    css += "\n/*# sourceMappingURL=data:application/json;base64,".concat(btoa(unescape(encodeURIComponent(JSON.stringify(sourceMap)))), " */");
  }

  // For old IE
  /* istanbul ignore if  */
  options.styleTagTransform(css, styleElement, options.options);
}
function removeStyleElement(styleElement) {
  // istanbul ignore if
  if (styleElement.parentNode === null) {
    return false;
  }
  styleElement.parentNode.removeChild(styleElement);
}

/* istanbul ignore next  */
function domAPI(options) {
  if (typeof document === "undefined") {
    return {
      update: function update() {},
      remove: function remove() {}
    };
  }
  var styleElement = options.insertStyleElement(options);
  return {
    update: function update(obj) {
      apply(styleElement, options, obj);
    },
    remove: function remove() {
      removeStyleElement(styleElement);
    }
  };
}
module.exports = domAPI;

/***/ }),

/***/ "./node_modules/style-loader/dist/runtime/styleTagTransform.js":
/***/ ((module) => {

"use strict";


/* istanbul ignore next  */
function styleTagTransform(css, styleElement) {
  if (styleElement.styleSheet) {
    styleElement.styleSheet.cssText = css;
  } else {
    while (styleElement.firstChild) {
      styleElement.removeChild(styleElement.firstChild);
    }
    styleElement.appendChild(document.createTextNode(css));
  }
}
module.exports = styleTagTransform;

/***/ }),

/***/ "./node_modules/webpack-monkey/lib/node/deps/style-loader-insertStyleElement.js":
/***/ ((module) => {

module.exports = function () {
  return (function styleLoaderInsertStyleElement(options) {
    options.styleTagTransform = function monkeyStyleTagTransform(css, styleElement) {
        styleElement?.remove();
        GM_addStyle(css);
    };
    return document.createElement("style");
}).apply(null, arguments)
}


/***/ })

/******/ 	});
/************************************************************************/
/******/ 	// The module cache
/******/ 	var __webpack_module_cache__ = {};
/******/ 	
/******/ 	// The require function
/******/ 	function __webpack_require__(moduleId) {
/******/ 		// Check if module is in cache
/******/ 		var cachedModule = __webpack_module_cache__[moduleId];
/******/ 		if (cachedModule !== undefined) {
/******/ 			return cachedModule.exports;
/******/ 		}
/******/ 		// Create a new module (and put it into the cache)
/******/ 		var module = __webpack_module_cache__[moduleId] = {
/******/ 			id: moduleId,
/******/ 			// no module.loaded needed
/******/ 			exports: {}
/******/ 		};
/******/ 	
/******/ 		// Execute the module function
/******/ 		__webpack_modules__[moduleId].call(module.exports, module, module.exports, __webpack_require__);
/******/ 	
/******/ 		// Return the exports of the module
/******/ 		return module.exports;
/******/ 	}
/******/ 	
/************************************************************************/
/******/ 	/* webpack/runtime/compat get default export */
/******/ 	(() => {
/******/ 		// getDefaultExport function for compatibility with non-harmony modules
/******/ 		__webpack_require__.n = (module) => {
/******/ 			var getter = module && module.__esModule ?
/******/ 				() => (module['default']) :
/******/ 				() => (module);
/******/ 			__webpack_require__.d(getter, { a: getter });
/******/ 			return getter;
/******/ 		};
/******/ 	})();
/******/ 	
/******/ 	/* webpack/runtime/define property getters */
/******/ 	(() => {
/******/ 		// define getter functions for harmony exports
/******/ 		__webpack_require__.d = (exports, definition) => {
/******/ 			for(var key in definition) {
/******/ 				if(__webpack_require__.o(definition, key) && !__webpack_require__.o(exports, key)) {
/******/ 					Object.defineProperty(exports, key, { enumerable: true, get: definition[key] });
/******/ 				}
/******/ 			}
/******/ 		};
/******/ 	})();
/******/ 	
/******/ 	/* webpack/runtime/hasOwnProperty shorthand */
/******/ 	(() => {
/******/ 		__webpack_require__.o = (obj, prop) => (Object.prototype.hasOwnProperty.call(obj, prop))
/******/ 	})();
/******/ 	
/******/ 	/* webpack/runtime/nonce */
/******/ 	(() => {
/******/ 		__webpack_require__.nc = undefined;
/******/ 	})();
/******/ 	
/************************************************************************/
var __webpack_exports__ = {};
// This entry need to be wrapped in an IIFE because it need to be in strict mode.
(() => {
"use strict";

// EXTERNAL MODULE: ./node_modules/bowser/es5.js
var es5 = __webpack_require__("./node_modules/bowser/es5.js");
;// CONCATENATED MODULE: ./node_modules/vot.js/dist/protos/yandex.js
const _m0 = protobuf;
const protobufPackage = "";
var StreamInterval;
(function (StreamInterval) {
    StreamInterval[StreamInterval["NO_CONNECTION"] = 0] = "NO_CONNECTION";
    StreamInterval[StreamInterval["TRANSLATING"] = 10] = "TRANSLATING";
    StreamInterval[StreamInterval["STREAMING"] = 20] = "STREAMING";
    StreamInterval[StreamInterval["UNRECOGNIZED"] = -1] = "UNRECOGNIZED";
})(StreamInterval || (StreamInterval = {}));
function streamIntervalFromJSON(object) {
    switch (object) {
        case 0:
        case "NO_CONNECTION":
            return StreamInterval.NO_CONNECTION;
        case 10:
        case "TRANSLATING":
            return StreamInterval.TRANSLATING;
        case 20:
        case "STREAMING":
            return StreamInterval.STREAMING;
        case -1:
        case "UNRECOGNIZED":
        default:
            return StreamInterval.UNRECOGNIZED;
    }
}
function streamIntervalToJSON(object) {
    switch (object) {
        case StreamInterval.NO_CONNECTION:
            return "NO_CONNECTION";
        case StreamInterval.TRANSLATING:
            return "TRANSLATING";
        case StreamInterval.STREAMING:
            return "STREAMING";
        case StreamInterval.UNRECOGNIZED:
        default:
            return "UNRECOGNIZED";
    }
}
function createBaseVideoTranslationHelpObject() {
    return { target: "", targetUrl: "" };
}
const VideoTranslationHelpObject = {
    encode(message, writer = _m0.Writer.create()) {
        if (message.target !== "") {
            writer.uint32(10).string(message.target);
        }
        if (message.targetUrl !== "") {
            writer.uint32(18).string(message.targetUrl);
        }
        return writer;
    },
    decode(input, length) {
        const reader = input instanceof _m0.Reader ? input : _m0.Reader.create(input);
        let end = length === undefined ? reader.len : reader.pos + length;
        const message = createBaseVideoTranslationHelpObject();
        while (reader.pos < end) {
            const tag = reader.uint32();
            switch (tag >>> 3) {
                case 1:
                    if (tag !== 10) {
                        break;
                    }
                    message.target = reader.string();
                    continue;
                case 2:
                    if (tag !== 18) {
                        break;
                    }
                    message.targetUrl = reader.string();
                    continue;
            }
            if ((tag & 7) === 4 || tag === 0) {
                break;
            }
            reader.skipType(tag & 7);
        }
        return message;
    },
    fromJSON(object) {
        return {
            target: isSet(object.target) ? globalThis.String(object.target) : "",
            targetUrl: isSet(object.targetUrl) ? globalThis.String(object.targetUrl) : "",
        };
    },
    toJSON(message) {
        const obj = {};
        if (message.target !== "") {
            obj.target = message.target;
        }
        if (message.targetUrl !== "") {
            obj.targetUrl = message.targetUrl;
        }
        return obj;
    },
    create(base) {
        return VideoTranslationHelpObject.fromPartial(base ?? {});
    },
    fromPartial(object) {
        const message = createBaseVideoTranslationHelpObject();
        message.target = object.target ?? "";
        message.targetUrl = object.targetUrl ?? "";
        return message;
    },
};
function createBaseVideoTranslationRequest() {
    return {
        url: "",
        deviceId: undefined,
        firstRequest: false,
        duration: 0,
        unknown0: 0,
        language: "",
        forceSourceLang: false,
        unknown1: 0,
        translationHelp: [],
        responseLanguage: "",
        unknown2: 0,
        unknown3: 0,
        bypassCache: false,
    };
}
const VideoTranslationRequest = {
    encode(message, writer = _m0.Writer.create()) {
        if (message.url !== "") {
            writer.uint32(26).string(message.url);
        }
        if (message.deviceId !== undefined) {
            writer.uint32(34).string(message.deviceId);
        }
        if (message.firstRequest !== false) {
            writer.uint32(40).bool(message.firstRequest);
        }
        if (message.duration !== 0) {
            writer.uint32(49).double(message.duration);
        }
        if (message.unknown0 !== 0) {
            writer.uint32(56).int32(message.unknown0);
        }
        if (message.language !== "") {
            writer.uint32(66).string(message.language);
        }
        if (message.forceSourceLang !== false) {
            writer.uint32(72).bool(message.forceSourceLang);
        }
        if (message.unknown1 !== 0) {
            writer.uint32(80).int32(message.unknown1);
        }
        for (const v of message.translationHelp) {
            VideoTranslationHelpObject.encode(v, writer.uint32(90).fork()).ldelim();
        }
        if (message.responseLanguage !== "") {
            writer.uint32(114).string(message.responseLanguage);
        }
        if (message.unknown2 !== 0) {
            writer.uint32(120).int32(message.unknown2);
        }
        if (message.unknown3 !== 0) {
            writer.uint32(128).int32(message.unknown3);
        }
        if (message.bypassCache !== false) {
            writer.uint32(136).bool(message.bypassCache);
        }
        return writer;
    },
    decode(input, length) {
        const reader = input instanceof _m0.Reader ? input : _m0.Reader.create(input);
        let end = length === undefined ? reader.len : reader.pos + length;
        const message = createBaseVideoTranslationRequest();
        while (reader.pos < end) {
            const tag = reader.uint32();
            switch (tag >>> 3) {
                case 3:
                    if (tag !== 26) {
                        break;
                    }
                    message.url = reader.string();
                    continue;
                case 4:
                    if (tag !== 34) {
                        break;
                    }
                    message.deviceId = reader.string();
                    continue;
                case 5:
                    if (tag !== 40) {
                        break;
                    }
                    message.firstRequest = reader.bool();
                    continue;
                case 6:
                    if (tag !== 49) {
                        break;
                    }
                    message.duration = reader.double();
                    continue;
                case 7:
                    if (tag !== 56) {
                        break;
                    }
                    message.unknown0 = reader.int32();
                    continue;
                case 8:
                    if (tag !== 66) {
                        break;
                    }
                    message.language = reader.string();
                    continue;
                case 9:
                    if (tag !== 72) {
                        break;
                    }
                    message.forceSourceLang = reader.bool();
                    continue;
                case 10:
                    if (tag !== 80) {
                        break;
                    }
                    message.unknown1 = reader.int32();
                    continue;
                case 11:
                    if (tag !== 90) {
                        break;
                    }
                    message.translationHelp.push(VideoTranslationHelpObject.decode(reader, reader.uint32()));
                    continue;
                case 14:
                    if (tag !== 114) {
                        break;
                    }
                    message.responseLanguage = reader.string();
                    continue;
                case 15:
                    if (tag !== 120) {
                        break;
                    }
                    message.unknown2 = reader.int32();
                    continue;
                case 16:
                    if (tag !== 128) {
                        break;
                    }
                    message.unknown3 = reader.int32();
                    continue;
                case 17:
                    if (tag !== 136) {
                        break;
                    }
                    message.bypassCache = reader.bool();
                    continue;
            }
            if ((tag & 7) === 4 || tag === 0) {
                break;
            }
            reader.skipType(tag & 7);
        }
        return message;
    },
    fromJSON(object) {
        return {
            url: isSet(object.url) ? globalThis.String(object.url) : "",
            deviceId: isSet(object.deviceId) ? globalThis.String(object.deviceId) : undefined,
            firstRequest: isSet(object.firstRequest) ? globalThis.Boolean(object.firstRequest) : false,
            duration: isSet(object.duration) ? globalThis.Number(object.duration) : 0,
            unknown0: isSet(object.unknown0) ? globalThis.Number(object.unknown0) : 0,
            language: isSet(object.language) ? globalThis.String(object.language) : "",
            forceSourceLang: isSet(object.forceSourceLang) ? globalThis.Boolean(object.forceSourceLang) : false,
            unknown1: isSet(object.unknown1) ? globalThis.Number(object.unknown1) : 0,
            translationHelp: globalThis.Array.isArray(object?.translationHelp)
                ? object.translationHelp.map((e) => VideoTranslationHelpObject.fromJSON(e))
                : [],
            responseLanguage: isSet(object.responseLanguage) ? globalThis.String(object.responseLanguage) : "",
            unknown2: isSet(object.unknown2) ? globalThis.Number(object.unknown2) : 0,
            unknown3: isSet(object.unknown3) ? globalThis.Number(object.unknown3) : 0,
            bypassCache: isSet(object.bypassCache) ? globalThis.Boolean(object.bypassCache) : false,
        };
    },
    toJSON(message) {
        const obj = {};
        if (message.url !== "") {
            obj.url = message.url;
        }
        if (message.deviceId !== undefined) {
            obj.deviceId = message.deviceId;
        }
        if (message.firstRequest !== false) {
            obj.firstRequest = message.firstRequest;
        }
        if (message.duration !== 0) {
            obj.duration = message.duration;
        }
        if (message.unknown0 !== 0) {
            obj.unknown0 = Math.round(message.unknown0);
        }
        if (message.language !== "") {
            obj.language = message.language;
        }
        if (message.forceSourceLang !== false) {
            obj.forceSourceLang = message.forceSourceLang;
        }
        if (message.unknown1 !== 0) {
            obj.unknown1 = Math.round(message.unknown1);
        }
        if (message.translationHelp?.length) {
            obj.translationHelp = message.translationHelp.map((e) => VideoTranslationHelpObject.toJSON(e));
        }
        if (message.responseLanguage !== "") {
            obj.responseLanguage = message.responseLanguage;
        }
        if (message.unknown2 !== 0) {
            obj.unknown2 = Math.round(message.unknown2);
        }
        if (message.unknown3 !== 0) {
            obj.unknown3 = Math.round(message.unknown3);
        }
        if (message.bypassCache !== false) {
            obj.bypassCache = message.bypassCache;
        }
        return obj;
    },
    create(base) {
        return VideoTranslationRequest.fromPartial(base ?? {});
    },
    fromPartial(object) {
        const message = createBaseVideoTranslationRequest();
        message.url = object.url ?? "";
        message.deviceId = object.deviceId ?? undefined;
        message.firstRequest = object.firstRequest ?? false;
        message.duration = object.duration ?? 0;
        message.unknown0 = object.unknown0 ?? 0;
        message.language = object.language ?? "";
        message.forceSourceLang = object.forceSourceLang ?? false;
        message.unknown1 = object.unknown1 ?? 0;
        message.translationHelp = object.translationHelp?.map((e) => VideoTranslationHelpObject.fromPartial(e)) || [];
        message.responseLanguage = object.responseLanguage ?? "";
        message.unknown2 = object.unknown2 ?? 0;
        message.unknown3 = object.unknown3 ?? 0;
        message.bypassCache = object.bypassCache ?? false;
        return message;
    },
};
function createBaseVideoTranslationResponse() {
    return {
        url: undefined,
        duration: undefined,
        status: 0,
        remainingTime: undefined,
        unknown0: undefined,
        translationId: "",
        language: undefined,
        message: undefined,
    };
}
const VideoTranslationResponse = {
    encode(message, writer = _m0.Writer.create()) {
        if (message.url !== undefined) {
            writer.uint32(10).string(message.url);
        }
        if (message.duration !== undefined) {
            writer.uint32(17).double(message.duration);
        }
        if (message.status !== 0) {
            writer.uint32(32).int32(message.status);
        }
        if (message.remainingTime !== undefined) {
            writer.uint32(40).int32(message.remainingTime);
        }
        if (message.unknown0 !== undefined) {
            writer.uint32(48).int32(message.unknown0);
        }
        if (message.translationId !== "") {
            writer.uint32(58).string(message.translationId);
        }
        if (message.language !== undefined) {
            writer.uint32(66).string(message.language);
        }
        if (message.message !== undefined) {
            writer.uint32(74).string(message.message);
        }
        return writer;
    },
    decode(input, length) {
        const reader = input instanceof _m0.Reader ? input : _m0.Reader.create(input);
        let end = length === undefined ? reader.len : reader.pos + length;
        const message = createBaseVideoTranslationResponse();
        while (reader.pos < end) {
            const tag = reader.uint32();
            switch (tag >>> 3) {
                case 1:
                    if (tag !== 10) {
                        break;
                    }
                    message.url = reader.string();
                    continue;
                case 2:
                    if (tag !== 17) {
                        break;
                    }
                    message.duration = reader.double();
                    continue;
                case 4:
                    if (tag !== 32) {
                        break;
                    }
                    message.status = reader.int32();
                    continue;
                case 5:
                    if (tag !== 40) {
                        break;
                    }
                    message.remainingTime = reader.int32();
                    continue;
                case 6:
                    if (tag !== 48) {
                        break;
                    }
                    message.unknown0 = reader.int32();
                    continue;
                case 7:
                    if (tag !== 58) {
                        break;
                    }
                    message.translationId = reader.string();
                    continue;
                case 8:
                    if (tag !== 66) {
                        break;
                    }
                    message.language = reader.string();
                    continue;
                case 9:
                    if (tag !== 74) {
                        break;
                    }
                    message.message = reader.string();
                    continue;
            }
            if ((tag & 7) === 4 || tag === 0) {
                break;
            }
            reader.skipType(tag & 7);
        }
        return message;
    },
    fromJSON(object) {
        return {
            url: isSet(object.url) ? globalThis.String(object.url) : undefined,
            duration: isSet(object.duration) ? globalThis.Number(object.duration) : undefined,
            status: isSet(object.status) ? globalThis.Number(object.status) : 0,
            remainingTime: isSet(object.remainingTime) ? globalThis.Number(object.remainingTime) : undefined,
            unknown0: isSet(object.unknown0) ? globalThis.Number(object.unknown0) : undefined,
            translationId: isSet(object.translationId) ? globalThis.String(object.translationId) : "",
            language: isSet(object.language) ? globalThis.String(object.language) : undefined,
            message: isSet(object.message) ? globalThis.String(object.message) : undefined,
        };
    },
    toJSON(message) {
        const obj = {};
        if (message.url !== undefined) {
            obj.url = message.url;
        }
        if (message.duration !== undefined) {
            obj.duration = message.duration;
        }
        if (message.status !== 0) {
            obj.status = Math.round(message.status);
        }
        if (message.remainingTime !== undefined) {
            obj.remainingTime = Math.round(message.remainingTime);
        }
        if (message.unknown0 !== undefined) {
            obj.unknown0 = Math.round(message.unknown0);
        }
        if (message.translationId !== "") {
            obj.translationId = message.translationId;
        }
        if (message.language !== undefined) {
            obj.language = message.language;
        }
        if (message.message !== undefined) {
            obj.message = message.message;
        }
        return obj;
    },
    create(base) {
        return VideoTranslationResponse.fromPartial(base ?? {});
    },
    fromPartial(object) {
        const message = createBaseVideoTranslationResponse();
        message.url = object.url ?? undefined;
        message.duration = object.duration ?? undefined;
        message.status = object.status ?? 0;
        message.remainingTime = object.remainingTime ?? undefined;
        message.unknown0 = object.unknown0 ?? undefined;
        message.translationId = object.translationId ?? "";
        message.language = object.language ?? undefined;
        message.message = object.message ?? undefined;
        return message;
    },
};
function createBaseSubtitlesObject() {
    return { language: "", url: "", unknown0: 0, translatedLanguage: "", translatedUrl: "", unknown1: 0, unknown2: 0 };
}
const SubtitlesObject = {
    encode(message, writer = _m0.Writer.create()) {
        if (message.language !== "") {
            writer.uint32(10).string(message.language);
        }
        if (message.url !== "") {
            writer.uint32(18).string(message.url);
        }
        if (message.unknown0 !== 0) {
            writer.uint32(24).int32(message.unknown0);
        }
        if (message.translatedLanguage !== "") {
            writer.uint32(34).string(message.translatedLanguage);
        }
        if (message.translatedUrl !== "") {
            writer.uint32(42).string(message.translatedUrl);
        }
        if (message.unknown1 !== 0) {
            writer.uint32(48).int32(message.unknown1);
        }
        if (message.unknown2 !== 0) {
            writer.uint32(56).int32(message.unknown2);
        }
        return writer;
    },
    decode(input, length) {
        const reader = input instanceof _m0.Reader ? input : _m0.Reader.create(input);
        let end = length === undefined ? reader.len : reader.pos + length;
        const message = createBaseSubtitlesObject();
        while (reader.pos < end) {
            const tag = reader.uint32();
            switch (tag >>> 3) {
                case 1:
                    if (tag !== 10) {
                        break;
                    }
                    message.language = reader.string();
                    continue;
                case 2:
                    if (tag !== 18) {
                        break;
                    }
                    message.url = reader.string();
                    continue;
                case 3:
                    if (tag !== 24) {
                        break;
                    }
                    message.unknown0 = reader.int32();
                    continue;
                case 4:
                    if (tag !== 34) {
                        break;
                    }
                    message.translatedLanguage = reader.string();
                    continue;
                case 5:
                    if (tag !== 42) {
                        break;
                    }
                    message.translatedUrl = reader.string();
                    continue;
                case 6:
                    if (tag !== 48) {
                        break;
                    }
                    message.unknown1 = reader.int32();
                    continue;
                case 7:
                    if (tag !== 56) {
                        break;
                    }
                    message.unknown2 = reader.int32();
                    continue;
            }
            if ((tag & 7) === 4 || tag === 0) {
                break;
            }
            reader.skipType(tag & 7);
        }
        return message;
    },
    fromJSON(object) {
        return {
            language: isSet(object.language) ? globalThis.String(object.language) : "",
            url: isSet(object.url) ? globalThis.String(object.url) : "",
            unknown0: isSet(object.unknown0) ? globalThis.Number(object.unknown0) : 0,
            translatedLanguage: isSet(object.translatedLanguage) ? globalThis.String(object.translatedLanguage) : "",
            translatedUrl: isSet(object.translatedUrl) ? globalThis.String(object.translatedUrl) : "",
            unknown1: isSet(object.unknown1) ? globalThis.Number(object.unknown1) : 0,
            unknown2: isSet(object.unknown2) ? globalThis.Number(object.unknown2) : 0,
        };
    },
    toJSON(message) {
        const obj = {};
        if (message.language !== "") {
            obj.language = message.language;
        }
        if (message.url !== "") {
            obj.url = message.url;
        }
        if (message.unknown0 !== 0) {
            obj.unknown0 = Math.round(message.unknown0);
        }
        if (message.translatedLanguage !== "") {
            obj.translatedLanguage = message.translatedLanguage;
        }
        if (message.translatedUrl !== "") {
            obj.translatedUrl = message.translatedUrl;
        }
        if (message.unknown1 !== 0) {
            obj.unknown1 = Math.round(message.unknown1);
        }
        if (message.unknown2 !== 0) {
            obj.unknown2 = Math.round(message.unknown2);
        }
        return obj;
    },
    create(base) {
        return SubtitlesObject.fromPartial(base ?? {});
    },
    fromPartial(object) {
        const message = createBaseSubtitlesObject();
        message.language = object.language ?? "";
        message.url = object.url ?? "";
        message.unknown0 = object.unknown0 ?? 0;
        message.translatedLanguage = object.translatedLanguage ?? "";
        message.translatedUrl = object.translatedUrl ?? "";
        message.unknown1 = object.unknown1 ?? 0;
        message.unknown2 = object.unknown2 ?? 0;
        return message;
    },
};
function createBaseSubtitlesRequest() {
    return { url: "", language: "" };
}
const SubtitlesRequest = {
    encode(message, writer = _m0.Writer.create()) {
        if (message.url !== "") {
            writer.uint32(10).string(message.url);
        }
        if (message.language !== "") {
            writer.uint32(18).string(message.language);
        }
        return writer;
    },
    decode(input, length) {
        const reader = input instanceof _m0.Reader ? input : _m0.Reader.create(input);
        let end = length === undefined ? reader.len : reader.pos + length;
        const message = createBaseSubtitlesRequest();
        while (reader.pos < end) {
            const tag = reader.uint32();
            switch (tag >>> 3) {
                case 1:
                    if (tag !== 10) {
                        break;
                    }
                    message.url = reader.string();
                    continue;
                case 2:
                    if (tag !== 18) {
                        break;
                    }
                    message.language = reader.string();
                    continue;
            }
            if ((tag & 7) === 4 || tag === 0) {
                break;
            }
            reader.skipType(tag & 7);
        }
        return message;
    },
    fromJSON(object) {
        return {
            url: isSet(object.url) ? globalThis.String(object.url) : "",
            language: isSet(object.language) ? globalThis.String(object.language) : "",
        };
    },
    toJSON(message) {
        const obj = {};
        if (message.url !== "") {
            obj.url = message.url;
        }
        if (message.language !== "") {
            obj.language = message.language;
        }
        return obj;
    },
    create(base) {
        return SubtitlesRequest.fromPartial(base ?? {});
    },
    fromPartial(object) {
        const message = createBaseSubtitlesRequest();
        message.url = object.url ?? "";
        message.language = object.language ?? "";
        return message;
    },
};
function createBaseSubtitlesResponse() {
    return { waiting: false, subtitles: [] };
}
const SubtitlesResponse = {
    encode(message, writer = _m0.Writer.create()) {
        if (message.waiting !== false) {
            writer.uint32(8).bool(message.waiting);
        }
        for (const v of message.subtitles) {
            SubtitlesObject.encode(v, writer.uint32(18).fork()).ldelim();
        }
        return writer;
    },
    decode(input, length) {
        const reader = input instanceof _m0.Reader ? input : _m0.Reader.create(input);
        let end = length === undefined ? reader.len : reader.pos + length;
        const message = createBaseSubtitlesResponse();
        while (reader.pos < end) {
            const tag = reader.uint32();
            switch (tag >>> 3) {
                case 1:
                    if (tag !== 8) {
                        break;
                    }
                    message.waiting = reader.bool();
                    continue;
                case 2:
                    if (tag !== 18) {
                        break;
                    }
                    message.subtitles.push(SubtitlesObject.decode(reader, reader.uint32()));
                    continue;
            }
            if ((tag & 7) === 4 || tag === 0) {
                break;
            }
            reader.skipType(tag & 7);
        }
        return message;
    },
    fromJSON(object) {
        return {
            waiting: isSet(object.waiting) ? globalThis.Boolean(object.waiting) : false,
            subtitles: globalThis.Array.isArray(object?.subtitles)
                ? object.subtitles.map((e) => SubtitlesObject.fromJSON(e))
                : [],
        };
    },
    toJSON(message) {
        const obj = {};
        if (message.waiting !== false) {
            obj.waiting = message.waiting;
        }
        if (message.subtitles?.length) {
            obj.subtitles = message.subtitles.map((e) => SubtitlesObject.toJSON(e));
        }
        return obj;
    },
    create(base) {
        return SubtitlesResponse.fromPartial(base ?? {});
    },
    fromPartial(object) {
        const message = createBaseSubtitlesResponse();
        message.waiting = object.waiting ?? false;
        message.subtitles = object.subtitles?.map((e) => SubtitlesObject.fromPartial(e)) || [];
        return message;
    },
};
function createBaseStreamTranslationObject() {
    return { url: "", timestamp: "" };
}
const StreamTranslationObject = {
    encode(message, writer = _m0.Writer.create()) {
        if (message.url !== "") {
            writer.uint32(10).string(message.url);
        }
        if (message.timestamp !== "") {
            writer.uint32(18).string(message.timestamp);
        }
        return writer;
    },
    decode(input, length) {
        const reader = input instanceof _m0.Reader ? input : _m0.Reader.create(input);
        let end = length === undefined ? reader.len : reader.pos + length;
        const message = createBaseStreamTranslationObject();
        while (reader.pos < end) {
            const tag = reader.uint32();
            switch (tag >>> 3) {
                case 1:
                    if (tag !== 10) {
                        break;
                    }
                    message.url = reader.string();
                    continue;
                case 2:
                    if (tag !== 18) {
                        break;
                    }
                    message.timestamp = reader.string();
                    continue;
            }
            if ((tag & 7) === 4 || tag === 0) {
                break;
            }
            reader.skipType(tag & 7);
        }
        return message;
    },
    fromJSON(object) {
        return {
            url: isSet(object.url) ? globalThis.String(object.url) : "",
            timestamp: isSet(object.timestamp) ? globalThis.String(object.timestamp) : "",
        };
    },
    toJSON(message) {
        const obj = {};
        if (message.url !== "") {
            obj.url = message.url;
        }
        if (message.timestamp !== "") {
            obj.timestamp = message.timestamp;
        }
        return obj;
    },
    create(base) {
        return StreamTranslationObject.fromPartial(base ?? {});
    },
    fromPartial(object) {
        const message = createBaseStreamTranslationObject();
        message.url = object.url ?? "";
        message.timestamp = object.timestamp ?? "";
        return message;
    },
};
function createBaseStreamTranslationRequest() {
    return { url: "", language: "", responseLanguage: "" };
}
const StreamTranslationRequest = {
    encode(message, writer = _m0.Writer.create()) {
        if (message.url !== "") {
            writer.uint32(10).string(message.url);
        }
        if (message.language !== "") {
            writer.uint32(18).string(message.language);
        }
        if (message.responseLanguage !== "") {
            writer.uint32(26).string(message.responseLanguage);
        }
        return writer;
    },
    decode(input, length) {
        const reader = input instanceof _m0.Reader ? input : _m0.Reader.create(input);
        let end = length === undefined ? reader.len : reader.pos + length;
        const message = createBaseStreamTranslationRequest();
        while (reader.pos < end) {
            const tag = reader.uint32();
            switch (tag >>> 3) {
                case 1:
                    if (tag !== 10) {
                        break;
                    }
                    message.url = reader.string();
                    continue;
                case 2:
                    if (tag !== 18) {
                        break;
                    }
                    message.language = reader.string();
                    continue;
                case 3:
                    if (tag !== 26) {
                        break;
                    }
                    message.responseLanguage = reader.string();
                    continue;
            }
            if ((tag & 7) === 4 || tag === 0) {
                break;
            }
            reader.skipType(tag & 7);
        }
        return message;
    },
    fromJSON(object) {
        return {
            url: isSet(object.url) ? globalThis.String(object.url) : "",
            language: isSet(object.language) ? globalThis.String(object.language) : "",
            responseLanguage: isSet(object.responseLanguage) ? globalThis.String(object.responseLanguage) : "",
        };
    },
    toJSON(message) {
        const obj = {};
        if (message.url !== "") {
            obj.url = message.url;
        }
        if (message.language !== "") {
            obj.language = message.language;
        }
        if (message.responseLanguage !== "") {
            obj.responseLanguage = message.responseLanguage;
        }
        return obj;
    },
    create(base) {
        return StreamTranslationRequest.fromPartial(base ?? {});
    },
    fromPartial(object) {
        const message = createBaseStreamTranslationRequest();
        message.url = object.url ?? "";
        message.language = object.language ?? "";
        message.responseLanguage = object.responseLanguage ?? "";
        return message;
    },
};
function createBaseStreamTranslationResponse() {
    return { interval: 0, translatedInfo: undefined, pingId: undefined };
}
const StreamTranslationResponse = {
    encode(message, writer = _m0.Writer.create()) {
        if (message.interval !== 0) {
            writer.uint32(8).int32(message.interval);
        }
        if (message.translatedInfo !== undefined) {
            StreamTranslationObject.encode(message.translatedInfo, writer.uint32(18).fork()).ldelim();
        }
        if (message.pingId !== undefined) {
            writer.uint32(24).int32(message.pingId);
        }
        return writer;
    },
    decode(input, length) {
        const reader = input instanceof _m0.Reader ? input : _m0.Reader.create(input);
        let end = length === undefined ? reader.len : reader.pos + length;
        const message = createBaseStreamTranslationResponse();
        while (reader.pos < end) {
            const tag = reader.uint32();
            switch (tag >>> 3) {
                case 1:
                    if (tag !== 8) {
                        break;
                    }
                    message.interval = reader.int32();
                    continue;
                case 2:
                    if (tag !== 18) {
                        break;
                    }
                    message.translatedInfo = StreamTranslationObject.decode(reader, reader.uint32());
                    continue;
                case 3:
                    if (tag !== 24) {
                        break;
                    }
                    message.pingId = reader.int32();
                    continue;
            }
            if ((tag & 7) === 4 || tag === 0) {
                break;
            }
            reader.skipType(tag & 7);
        }
        return message;
    },
    fromJSON(object) {
        return {
            interval: isSet(object.interval) ? streamIntervalFromJSON(object.interval) : 0,
            translatedInfo: isSet(object.translatedInfo)
                ? StreamTranslationObject.fromJSON(object.translatedInfo)
                : undefined,
            pingId: isSet(object.pingId) ? globalThis.Number(object.pingId) : undefined,
        };
    },
    toJSON(message) {
        const obj = {};
        if (message.interval !== 0) {
            obj.interval = streamIntervalToJSON(message.interval);
        }
        if (message.translatedInfo !== undefined) {
            obj.translatedInfo = StreamTranslationObject.toJSON(message.translatedInfo);
        }
        if (message.pingId !== undefined) {
            obj.pingId = Math.round(message.pingId);
        }
        return obj;
    },
    create(base) {
        return StreamTranslationResponse.fromPartial(base ?? {});
    },
    fromPartial(object) {
        const message = createBaseStreamTranslationResponse();
        message.interval = object.interval ?? 0;
        message.translatedInfo = (object.translatedInfo !== undefined && object.translatedInfo !== null)
            ? StreamTranslationObject.fromPartial(object.translatedInfo)
            : undefined;
        message.pingId = object.pingId ?? undefined;
        return message;
    },
};
function createBaseStreamPingRequest() {
    return { pingId: 0 };
}
const StreamPingRequest = {
    encode(message, writer = _m0.Writer.create()) {
        if (message.pingId !== 0) {
            writer.uint32(8).int32(message.pingId);
        }
        return writer;
    },
    decode(input, length) {
        const reader = input instanceof _m0.Reader ? input : _m0.Reader.create(input);
        let end = length === undefined ? reader.len : reader.pos + length;
        const message = createBaseStreamPingRequest();
        while (reader.pos < end) {
            const tag = reader.uint32();
            switch (tag >>> 3) {
                case 1:
                    if (tag !== 8) {
                        break;
                    }
                    message.pingId = reader.int32();
                    continue;
            }
            if ((tag & 7) === 4 || tag === 0) {
                break;
            }
            reader.skipType(tag & 7);
        }
        return message;
    },
    fromJSON(object) {
        return { pingId: isSet(object.pingId) ? globalThis.Number(object.pingId) : 0 };
    },
    toJSON(message) {
        const obj = {};
        if (message.pingId !== 0) {
            obj.pingId = Math.round(message.pingId);
        }
        return obj;
    },
    create(base) {
        return StreamPingRequest.fromPartial(base ?? {});
    },
    fromPartial(object) {
        const message = createBaseStreamPingRequest();
        message.pingId = object.pingId ?? 0;
        return message;
    },
};
function createBaseYandexSessionRequest() {
    return { uuid: "", module: "" };
}
const YandexSessionRequest = {
    encode(message, writer = _m0.Writer.create()) {
        if (message.uuid !== "") {
            writer.uint32(10).string(message.uuid);
        }
        if (message.module !== "") {
            writer.uint32(18).string(message.module);
        }
        return writer;
    },
    decode(input, length) {
        const reader = input instanceof _m0.Reader ? input : _m0.Reader.create(input);
        let end = length === undefined ? reader.len : reader.pos + length;
        const message = createBaseYandexSessionRequest();
        while (reader.pos < end) {
            const tag = reader.uint32();
            switch (tag >>> 3) {
                case 1:
                    if (tag !== 10) {
                        break;
                    }
                    message.uuid = reader.string();
                    continue;
                case 2:
                    if (tag !== 18) {
                        break;
                    }
                    message.module = reader.string();
                    continue;
            }
            if ((tag & 7) === 4 || tag === 0) {
                break;
            }
            reader.skipType(tag & 7);
        }
        return message;
    },
    fromJSON(object) {
        return {
            uuid: isSet(object.uuid) ? globalThis.String(object.uuid) : "",
            module: isSet(object.module) ? globalThis.String(object.module) : "",
        };
    },
    toJSON(message) {
        const obj = {};
        if (message.uuid !== "") {
            obj.uuid = message.uuid;
        }
        if (message.module !== "") {
            obj.module = message.module;
        }
        return obj;
    },
    create(base) {
        return YandexSessionRequest.fromPartial(base ?? {});
    },
    fromPartial(object) {
        const message = createBaseYandexSessionRequest();
        message.uuid = object.uuid ?? "";
        message.module = object.module ?? "";
        return message;
    },
};
function createBaseYandexSessionResponse() {
    return { secretKey: "", expires: 0 };
}
const YandexSessionResponse = {
    encode(message, writer = _m0.Writer.create()) {
        if (message.secretKey !== "") {
            writer.uint32(10).string(message.secretKey);
        }
        if (message.expires !== 0) {
            writer.uint32(16).int32(message.expires);
        }
        return writer;
    },
    decode(input, length) {
        const reader = input instanceof _m0.Reader ? input : _m0.Reader.create(input);
        let end = length === undefined ? reader.len : reader.pos + length;
        const message = createBaseYandexSessionResponse();
        while (reader.pos < end) {
            const tag = reader.uint32();
            switch (tag >>> 3) {
                case 1:
                    if (tag !== 10) {
                        break;
                    }
                    message.secretKey = reader.string();
                    continue;
                case 2:
                    if (tag !== 16) {
                        break;
                    }
                    message.expires = reader.int32();
                    continue;
            }
            if ((tag & 7) === 4 || tag === 0) {
                break;
            }
            reader.skipType(tag & 7);
        }
        return message;
    },
    fromJSON(object) {
        return {
            secretKey: isSet(object.secretKey) ? globalThis.String(object.secretKey) : "",
            expires: isSet(object.expires) ? globalThis.Number(object.expires) : 0,
        };
    },
    toJSON(message) {
        const obj = {};
        if (message.secretKey !== "") {
            obj.secretKey = message.secretKey;
        }
        if (message.expires !== 0) {
            obj.expires = Math.round(message.expires);
        }
        return obj;
    },
    create(base) {
        return YandexSessionResponse.fromPartial(base ?? {});
    },
    fromPartial(object) {
        const message = createBaseYandexSessionResponse();
        message.secretKey = object.secretKey ?? "";
        message.expires = object.expires ?? 0;
        return message;
    },
};
function isSet(value) {
    return value !== null && value !== undefined;
}

;// CONCATENATED MODULE: ./node_modules/vot.js/dist/protobuf.js

const yandexProtobuf = {
    encodeTranslationRequest(url, duration, requestLang, responseLang, translationHelp) {
        return VideoTranslationRequest.encode({
            url,
            firstRequest: true,
            duration,
            unknown0: 1,
            language: requestLang,
            forceSourceLang: false,
            unknown1: 0,
            translationHelp: translationHelp ? translationHelp : [],
            responseLanguage: responseLang,
            unknown2: 0,
            unknown3: 1,
            bypassCache: false,
        }).finish();
    },
    decodeTranslationResponse(response) {
        return VideoTranslationResponse.decode(new Uint8Array(response));
    },
    encodeSubtitlesRequest(url, requestLang) {
        return SubtitlesRequest.encode({
            url,
            language: requestLang,
        }).finish();
    },
    decodeSubtitlesResponse(response) {
        return SubtitlesResponse.decode(new Uint8Array(response));
    },
    encodeStreamPingRequest(pingId) {
        return StreamPingRequest.encode({
            pingId,
        }).finish();
    },
    encodeStreamRequest(url, requestLang, responseLang) {
        return StreamTranslationRequest.encode({
            url,
            language: requestLang,
            responseLanguage: responseLang,
        }).finish();
    },
    decodeStreamResponse(response) {
        return StreamTranslationResponse.decode(new Uint8Array(response));
    },
    encodeYandexSessionRequest(uuid, module) {
        return YandexSessionRequest.encode({
            uuid,
            module,
        }).finish();
    },
    decodeYandexSessionResponse(response) {
        return YandexSessionResponse.decode(new Uint8Array(response));
    },
};

;// CONCATENATED MODULE: ./node_modules/vot.js/dist/config/config.js
/* harmony default export */ const config = ({
    host: "api.browser.yandex.ru",
    hostVOT: "https://vot-api.toil.cc/v1",
    userAgent: "Mozilla/5.0 (Windows NT 10.0; Win64; x64) AppleWebKit/537.36 (KHTML, like Gecko) Chrome/124.0.0.0 YaBrowser/24.6.0.0 Safari/537.36",
    componentVersion: "24.6.1.766",
    hmac: "bt8xH3VOlb4mqf0nqAibnDOoiPlXsisf",
    defaultDuration: 343,
});

;// CONCATENATED MODULE: ./node_modules/vot.js/package.json
const package_namespaceObject = {"rE":"0.5.0"};
;// CONCATENATED MODULE: ./node_modules/vot.js/dist/secure.js

const utf8Encoder = new TextEncoder();
async function signHMAC(hashName, hmac, data) {
    const key = await crypto.subtle.importKey("raw", utf8Encoder.encode(hmac), { name: "HMAC", hash: { name: hashName } }, false, ["sign", "verify"]);
    return await crypto.subtle.sign("HMAC", key, data);
}
async function getSignature(body) {
    const signature = await signHMAC("SHA-256", config.hmac, body);
    return new Uint8Array(signature).reduce((str, byte) => str + byte.toString(16).padStart(2, "0"), "");
}
function getUUID() {
    const hexDigits = "0123456789ABCDEF";
    let uuid = "";
    for (let i = 0; i < 32; i++) {
        const randomDigit = Math.floor(Math.random() * 16);
        uuid += hexDigits[randomDigit];
    }
    return uuid;
}
async function getHmacSha1(hmacKey, salt) {
    try {
        const hmacSalt = utf8Encoder.encode(salt);
        const signature = await signHMAC("SHA-1", hmacKey, hmacSalt);
        return btoa(String.fromCharCode(...new Uint8Array(signature)));
    }
    catch (err) {
        console.error(err);
        return false;
    }
}

;// CONCATENATED MODULE: ./node_modules/vot.js/dist/types/yandex.js
var VideoService;
(function (VideoService) {
    VideoService["custom"] = "custom";
    VideoService["directlink"] = "custom";
    VideoService["youtube"] = "youtube";
    VideoService["piped"] = "piped";
    VideoService["invidious"] = "invidious";
    VideoService["vk"] = "vk";
    VideoService["nine_gag"] = "nine_gag";
    VideoService["gag"] = "nine_gag";
    VideoService["twitch"] = "twitch";
    VideoService["proxitok"] = "proxitok";
    VideoService["tiktok"] = "tiktok";
    VideoService["vimeo"] = "vimeo";
    VideoService["xvideos"] = "xvideos";
    VideoService["pornhub"] = "pornhub";
    VideoService["twitter"] = "twitter";
    VideoService["rumble"] = "rumble";
    VideoService["facebook"] = "facebook";
    VideoService["rutube"] = "rutube";
    VideoService["coub"] = "coub";
    VideoService["bilibili"] = "bilibili";
    VideoService["mail_ru"] = "mailru";
    VideoService["mailru"] = "mailru";
    VideoService["bitchute"] = "bitchute";
    VideoService["coursera"] = "coursera";
    VideoService["udemy"] = "udemy";
    VideoService["eporner"] = "eporner";
    VideoService["peertube"] = "peertube";
    VideoService["dailymotion"] = "dailymotion";
    VideoService["trovo"] = "trovo";
    VideoService["yandexdisk"] = "yandexdisk";
    VideoService["coursehunter"] = "coursehunter";
    VideoService["ok_ru"] = "okru";
    VideoService["okru"] = "okru";
    VideoService["googledrive"] = "googledrive";
    VideoService["bannedvideo"] = "bannedvideo";
    VideoService["weverse"] = "weverse";
    VideoService["newgrounds"] = "newgrounds";
    VideoService["egghead"] = "egghead";
    VideoService["youku"] = "youku";
    VideoService["archive"] = "archive";
    VideoService["kodik"] = "kodik";
    VideoService["patreon"] = "patreon";
    VideoService["reddit"] = "reddit";
})(VideoService || (VideoService = {}));
var VideoTranslationStatus;
(function (VideoTranslationStatus) {
    VideoTranslationStatus[VideoTranslationStatus["FAILED"] = 0] = "FAILED";
    VideoTranslationStatus[VideoTranslationStatus["FINISHED"] = 1] = "FINISHED";
    VideoTranslationStatus[VideoTranslationStatus["WAITING"] = 2] = "WAITING";
    VideoTranslationStatus[VideoTranslationStatus["LONG_WAITING"] = 3] = "LONG_WAITING";
    VideoTranslationStatus[VideoTranslationStatus["PART_CONTENT"] = 5] = "PART_CONTENT";
    VideoTranslationStatus[VideoTranslationStatus["LONG_WAITING_2"] = 6] = "LONG_WAITING_2";
})(VideoTranslationStatus || (VideoTranslationStatus = {}));

;// CONCATENATED MODULE: ./node_modules/vot.js/dist/utils/utils.js

async function fetchWithTimeout(url, options = {
    headers: {
        "User-Agent": config.userAgent,
    },
}) {
    const { timeout = 3000 } = options;
    const controller = new AbortController();
    const id = setTimeout(() => controller.abort(), timeout);
    const response = await fetch(url, {
        ...options,
        signal: controller.signal,
    });
    clearTimeout(id);
    return response;
}
function getTimestamp() {
    return Math.floor(Date.now() / 1000);
}

;// CONCATENATED MODULE: ./node_modules/vot.js/dist/config/alternativeUrls.js
const sitesInvidious = [
    "invidious.snopyta.org",
    "yewtu.be",
    "invidious.kavin.rocks",
    "vid.puffyan.us",
    "invidious.namazso.eu",
    "inv.riverside.rocks",
    "yt.artemislena.eu",
    "invidious.flokinet.to",
    "invidious.esmailelbob.xyz",
    "y.com.sb",
    "invidious.nerdvpn.de",
    "inv.vern.cc",
    "invidious.slipfox.xyz",
    "invidio.xamh.de",
    "invidious.dhusch.de",
];
const sitesPiped = [
    "piped.video",
    "piped.tokhmi.xyz",
    "piped.moomoo.me",
    "piped.syncpundit.io",
    "piped.mha.fi",
    "watch.whatever.social",
    "piped.garudalinux.org",
    "efy.piped.pages.dev",
    "watch.leptons.xyz",
    "piped.lunar.icu",
    "yt.dc09.ru",
    "piped.mint.lgbt",
    "il.ax",
    "piped.privacy.com.de",
    "piped.esmailelbob.xyz",
    "piped.projectsegfau.lt",
    "piped.in.projectsegfau.lt",
    "piped.us.projectsegfau.lt",
    "piped.privacydev.net",
    "piped.palveluntarjoaja.eu",
    "piped.smnz.de",
    "piped.adminforge.de",
    "piped.qdi.fi",
    "piped.hostux.net",
    "piped.chauvet.pro",
    "piped.jotoma.de",
    "piped.pfcd.me",
    "piped.frontendfriendly.xyz",
];
const sitesProxiTok = [
    "proxitok.pabloferreiro.es",
    "proxitok.pussthecat.org",
    "tok.habedieeh.re",
    "proxitok.esmailelbob.xyz",
    "proxitok.privacydev.net",
    "tok.artemislena.eu",
    "tok.adminforge.de",
    "tik.hostux.net",
    "tt.vern.cc",
    "cringe.whatever.social",
    "proxitok.lunar.icu",
    "proxitok.privacy.com.de",
];
const sitesPeertube = [
    "peertube.1312.media",
    "tube.shanti.cafe",
    "bee-tube.fr",
    "video.sadmin.io",
    "dalek.zone",
    "review.peertube.biz",
    "peervideo.club",
    "tube.la-dina.net",
    "peertube.tmp.rcp.tf",
    "peertube.su",
];


;// CONCATENATED MODULE: ./node_modules/vot.js/dist/config/sites.js


/* harmony default export */ const sites = ([
    {
        additionalData: "mobile",
        host: VideoService.youtube,
        url: "https://youtu.be/",
        match: /^m.youtube.com$/,
        selector: "shorts-video #player",
    },
    {
        additionalData: "mobile",
        host: VideoService.youtube,
        url: "https://youtu.be/",
        match: /^m.youtube.com$/,
        selector: ".player-container",
    },
    {
        host: VideoService.youtube,
        url: "https://youtu.be/",
        match: /^(www.)?youtube(-nocookie|kids)?.com$/,
        selector: ".html5-video-container:not(#inline-player *)",
    },
    {
        host: VideoService.invidious,
        url: "https://youtu.be/",
        match: sitesInvidious,
        selector: "#player",
    },
    {
        host: VideoService.piped,
        url: "https://youtu.be/",
        match: sitesPiped,
        selector: ".shaka-video-container",
    },
    {
        additionalData: "mobile",
        host: VideoService.vk,
        url: "https://vk.com/video?z=",
        match: /^m.vk.(com|ru)$/,
        selector: "vk-video-player",
        shadowRoot: true,
    },
    {
        additionalData: "clips",
        host: VideoService.vk,
        url: "https://vk.com/video?z=",
        match: /^(www.|m.)?vk.(com|ru)$/,
        selector: 'div[data-testid="clipcontainer-video"]',
    },
    {
        host: VideoService.vk,
        url: "https://vk.com/video?z=",
        match: /^(www.|m.)?vk.(com|ru)$/,
        selector: ".videoplayer_media"
    },
    {
        host: VideoService.nine_gag,
        url: "https://9gag.com/gag/",
        match: /^9gag.com$/,
        selector: ".video-post",
    },
    {
        host: VideoService.twitch,
        url: "https://twitch.tv/",
        match: [
            /^m.twitch.tv$/,
            /^(www.)?twitch.tv$/,
            /^clips.twitch.tv$/,
            /^player.twitch.tv$/,
        ],
        selector: ".video-ref, main > div > section > div > div > div",
    },
    {
        host: VideoService.proxitok,
        url: "https://www.tiktok.com/",
        match: sitesProxiTok,
        selector: ".column.has-text-centered",
    },
    {
        host: VideoService.tiktok,
        url: "https://www.tiktok.com/",
        match: /^(www.)?tiktok.com$/,
        selector: null
    },
    {
        host: VideoService.vimeo,
        url: "https://vimeo.com/",
        match: /^vimeo.com$/,
        selector: ".player",
    },
    {
        additionalData: "embed",
        host: VideoService.vimeo,
        url: "https://player.vimeo.com/",
        match: /^player.vimeo.com$/,
        selector: ".player",
    },
    {
        host: VideoService.xvideos,
        url: "https://www.xvideos.com/",
        match: /^(www.)?(xvideos|xv-ru).com$/,
        selector: ".video-bg-pic",
    },
    {
        host: VideoService.pornhub,
        url: "https://rt.pornhub.com/view_video.php?viewkey=",
        match: /^[a-z]+.pornhub.com$/,
        selector: ".mainPlayerDiv > .video-element-wrapper-js > div",
    },
    {
        additionalData: "embed",
        host: VideoService.pornhub,
        url: "https://rt.pornhub.com/view_video.php?viewkey=",
        match: (url) =>
            url.host.includes("pornhub.com") && url.pathname.startsWith("/embed/"),
        selector: "#player",
    },
    {
        host: VideoService.twitter,
        url: "https://twitter.com/i/status/",
        match: /^twitter.com$/,
        selector: 'div[data-testid="videoComponent"] > div:nth-child(1) > div',
    },
    {
        host: VideoService.rumble,
        url: "https://rumble.com/",
        match: /^rumble.com$/,
        selector: "#videoPlayer > .videoPlayer-Rumble-cls > div",
    },
    {
        host: VideoService.facebook,
        url: "https://facebook.com/",
        match: (url) =>
            url.host.includes("facebook.com") && url.pathname.includes("/videos/"),
        selector: 'div[role="main"] div[data-pagelet$="video" i]',
    },
    {
        additionalData: "reels",
        host: VideoService.facebook,
        url: "https://facebook.com/",
        match: (url) =>
            url.host.includes("facebook.com") && url.pathname.includes("/reel/"),
        selector: 'div[role="main"]',
    },
    {
        host: VideoService.rutube,
        url: "https://rutube.ru/video/",
        match: /^rutube.ru$/,
        selector: ".video-player > div > div > div:nth-child(2)",
    },
    {
        additionalData: "embed",
        host: VideoService.rutube,
        url: "https://rutube.ru/video/",
        match: /^rutube.ru$/,
        selector: "#app > div > div",
    },
    {
        host: VideoService.bilibili,
        url: "https://www.bilibili.com/video/",
        match: /^(www|m|player).bilibili.com$/,
        selector: ".bpx-player-video-wrap",
    },
    // Добавляет лишние видео в обработчик
    {
        additionalData: "old", // /blackboard/webplayer/embed-old.html
        host: VideoService.bilibili,
        url: "https://www.bilibili.com/video/",
        match: /^(www|m).bilibili.com$/,
        selector: null,
    },
    {
        host: VideoService.mailru,
        url: "https://my.mail.ru/",
        match: /^my.mail.ru$/,
        selector: "#b-video-wrapper",
    },
    {
        host: VideoService.bitchute,
        url: "https://www.bitchute.com/video/",
        match: /^(www.)?bitchute.com$/,
        selector: ".video-js",
    },
    {
        // ONLY IF YOU LOGINED TO COURSERA /learn/NAME/lecture/XXXX
        host: VideoService.coursera,
        url: "https://www.coursera.org/",
        match: /coursera.org$/,
        selector: ".vjs-v6",
        needExtraData: true,
    },
    {
        // ONLY IF YOU LOGINED TO UDEMY /course/NAME/learn/lecture/XXXX
        host: VideoService.udemy,
        url: "https://www.udemy.com/",
        match: /udemy.com$/,
        selector:
            'div[data-purpose="curriculum-item-viewer-content"] > section > div > div > div > div:nth-of-type(2)',
        needExtraData: true,
    },
    {
        host: VideoService.eporner,
        url: "https://www.eporner.com/",
        match: /^(www.)?eporner.com$/,
        selector: ".vjs-v7",
    },
    {
        host: VideoService.peertube,
        url: "stub",
        match: sitesPeertube,
        selector: ".vjs-v7",
    },
    {
        host: VideoService.dailymotion,
        url: "https://dai.ly/",
        match: /^geo.dailymotion.com$/,
        selector: ".player",
    },
    {
        host: VideoService.trovo,
        url: "https://trovo.live/s/",
        match: /^trovo.live$/,
        selector: ".player-video",
    },
    {
        host: VideoService.yandexdisk,
        url: "https://yadi.sk/i/",
        match: /^disk.yandex.ru$/,
        selector: ".video-player__player > div:nth-child(1)",
    },
    {
        host: VideoService.coursehunter,
        url: "https://coursehunter.net/course/",
        match: /^coursehunter.net$/,
        selector: "#oframeplayer > pjsdiv:nth-of-type(1)",
    },
    {
        host: VideoService.okru,
        url: "https://ok.ru/video/",
        match: /^ok.ru$/,
        selector: ".html5-vpl_vid",
    },
    {
        host: VideoService.googledrive,
        url: "https://drive.google.com/file/d/",
        match: /^youtube.googleapis.com$/,
        selector: ".html5-video-container",
    },
    {
        host: VideoService.bannedvideo,
        url: "https://madmaxworld.tv/watch?id=",
        match: /^(www.)?banned.video|madmaxworld.tv$/,
        selector: ".vjs-v7",
        needExtraData: true,
    },
    {
        host: VideoService.weverse,
        url: "https://weverse.io/",
        match: /^weverse.io$/,
        selector: ".webplayer-internal-source-wrapper",
        needExtraData: true,
    },
    {
        host: VideoService.newgrounds,
        url: "https://www.newgrounds.com/",
        match: /^(www.)?newgrounds.com$/,
        selector: ".ng-video-player",
    },
    {
        host: VideoService.egghead,
        url: "https://egghead.io/",
        match: /^egghead.io$/,
        selector: ".cueplayer-react-video-holder",
    },
    {
        host: VideoService.youku,
        url: "https://v.youku.com/",
        match: /^v.youku.com$/,
        selector: "#ykPlayer",
    },
    {
        host: VideoService.archive,
        url: "https://archive.org/details/",
        match: /^archive.org$/,
        selector: ".jw-media",
    },
    {
        host: VideoService.kodik,
        url: "stub",
        match: /^kodik.(info|biz|cc)$/,
        selector: ".fp-player",
        needExtraData: true,
    },
    {
        host: VideoService.patreon,
        url: "stub",
        match: /^(www.)?patreon.com$/,
        selector:
            'div[data-tag="post-card"] div[elevation="subtle"] > div > div > div > div',
        needExtraData: true,
    },
    {
        host: VideoService.reddit,
        url: "stub",
        match: /^(www.)?reddit.com$/,
        selector: "shreddit-player",
        shadowRoot: true,
        needExtraData: true,
    },
    {
        host: VideoService.custom,
        url: "stub",
        match: (url) => /([^.]+).mp4/.test(url.pathname),
        rawResult: true,
    },
]);

;// CONCATENATED MODULE: ./node_modules/vot.js/dist/utils/helper.js




class VideoHelperError extends Error {
    constructor(message) {
        super(message);
        this.name = "VideoHelper";
        this.message = message;
    }
}
class MailRuHelper {
    async getVideoData(videoId) {
        try {
            const res = await fetchWithTimeout(`https://my.mail.ru/+/video/meta/${videoId}?xemail=&ajax_call=1&func_name=&mna=&mnb=&ext=1&_=${new Date().getTime()}`);
            return (await res.json());
        }
        catch (err) {
            console.error("Failed to get mail.ru video info", err.message);
            return undefined;
        }
    }
}
class WeverseHelper {
    API_ORIGIN = "https://global.apis.naver.com/weverse/wevweb";
    API_APP_ID = "be4d79eb8fc7bd008ee82c8ec4ff6fd4";
    API_HMAC_KEY = "1b9cb6378d959b45714bec49971ade22e6e24e42";
    HEADERS = {
        Accept: "application/json, text/plain, */*",
        Origin: "https://weverse.io",
        Referer: "https://weverse.io/",
    };
    getURLData() {
        return {
            appId: this.API_APP_ID,
            language: "en",
            os: "WEB",
            platform: "WEB",
            wpf: "pc",
        };
    }
    async createHash(pathname) {
        const timestamp = Date.now();
        const salt = pathname.substring(0, Math.min(255, pathname.length)) + timestamp;
        const sign = await getHmacSha1(this.API_HMAC_KEY, salt);
        if (!sign) {
            throw new VideoHelperError("Failed to get weverse HMAC signature");
        }
        return {
            wmsgpad: timestamp.toString(),
            wmd: sign,
        };
    }
    async getHashURLParams(pathname) {
        const hash = await this.createHash(pathname);
        return new URLSearchParams(hash).toString();
    }
    async getPostPreview(postId) {
        const pathname = `/post/v1.0/post-${postId}/preview?` +
            new URLSearchParams({
                fieldSet: "postForPreview",
                ...this.getURLData(),
            }).toString();
        try {
            const urlParams = await this.getHashURLParams(pathname);
            const res = await fetchWithTimeout(this.API_ORIGIN + pathname + "&" + urlParams, {
                headers: this.HEADERS,
            });
            return (await res.json());
        }
        catch (err) {
            console.error(`Failed to get weverse post preview by postId: ${postId}`, err.message);
            return false;
        }
    }
    async getVideoInKey(videoId) {
        const pathname = `/video/v1.1/vod/${videoId}/inKey?` +
            new URLSearchParams({
                gcc: "RU",
                ...this.getURLData(),
            }).toString();
        try {
            const urlParams = await this.getHashURLParams(pathname);
            const res = await fetchWithTimeout(this.API_ORIGIN + pathname + "&" + urlParams, {
                method: "POST",
                headers: this.HEADERS,
            });
            return (await res.json());
        }
        catch (err) {
            console.error(`Failed to get weverse InKey by videoId: ${videoId}`, err.message);
            return false;
        }
    }
    async getVideoInfo(infraVideoId, inkey, serviceId) {
        const timestamp = Date.now();
        try {
            const urlParams = new URLSearchParams({
                key: inkey,
                sid: serviceId,
                nonce: timestamp.toString(),
                devt: "html5_pc",
                prv: "N",
                aup: "N",
                stpb: "N",
                cpl: "en",
                env: "prod",
                lc: "en",
                adi: JSON.stringify([
                    {
                        adSystem: null,
                    },
                ]),
                adu: "/",
            }).toString();
            const res = await fetchWithTimeout(`https://global.apis.naver.com/rmcnmv/rmcnmv/vod/play/v2.0/${infraVideoId}?` +
                urlParams, {
                headers: this.HEADERS,
            });
            return (await res.json());
        }
        catch (err) {
            console.error(`Failed to get weverse video info (infraVideoId: ${infraVideoId}, inkey: ${inkey}, serviceId: ${serviceId}`, err.message);
            return false;
        }
    }
    extractVideoInfo(videoList) {
        return videoList.find((video) => video.useP2P === false && video.source.includes(".mp4"));
    }
    async getVideoData(postId) {
        const videoPreview = await this.getPostPreview(postId);
        if (!videoPreview) {
            return undefined;
        }
        const { videoId, serviceId, infraVideoId } = videoPreview.extension.video;
        if (!(videoId && serviceId && infraVideoId)) {
            return undefined;
        }
        const inkeyData = await this.getVideoInKey(videoId);
        if (!inkeyData) {
            return undefined;
        }
        const videoInfo = await this.getVideoInfo(infraVideoId, inkeyData.inKey, serviceId);
        if (!videoInfo) {
            return undefined;
        }
        const videoItem = this.extractVideoInfo(videoInfo.videos.list);
        if (!videoItem) {
            return undefined;
        }
        return {
            url: videoItem.source,
            duration: videoItem.duration,
        };
    }
}
class KodikHelper {
    API_ORIGIN = window.location.origin;
    async getSecureData(videoPath) {
        try {
            const url = this.API_ORIGIN + videoPath;
            const res = await fetchWithTimeout(url, {
                headers: {
                    "User-Agent": config.userAgent,
                    Origin: this.API_ORIGIN,
                    Referer: this.API_ORIGIN,
                },
            });
            const content = await res.text();
            const [videoType, videoId, hash] = videoPath.split("/").filter((a) => a);
            const parser = new DOMParser()
            const doc = parser.parseFromString(content, "text/html")
            const secureScript = Array.from(doc.getElementsByTagName("script")).filter((s) => s.innerHTML.includes(`videoId = "${videoId}"`));
            if (!secureScript.length) {
                throw new VideoHelperError("Failed to find secure script");
            }
            const secureContent = /'{[^']+}'/.exec(secureScript[0].textContent.trim())?.[0];
            if (!secureContent) {
                throw new VideoHelperError("Secure json wasn't found in secure script");
            }
            const secureJSON = JSON.parse(secureContent.replaceAll("'", ""));
            return {
                videoType: videoType,
                videoId,
                hash,
                ...secureJSON,
            };
        }
        catch (err) {
            console.error(`Failed to get kodik secure data by videoPath: ${videoPath}.`, err.message);
            return false;
        }
    }
    async getFtor(secureData) {
        const { videoType, videoId: id, hash, d, d_sign, pd, pd_sign, ref, ref_sign, } = secureData;
        try {
            const res = await fetchWithTimeout(this.API_ORIGIN + "/ftor", {
                method: "POST",
                headers: {
                    "User-Agent": config.userAgent,
                    Origin: this.API_ORIGIN,
                    Referer: `${this.API_ORIGIN}/${videoType}/${id}/${hash}/360p`,
                },
                body: new URLSearchParams({
                    d,
                    d_sign,
                    pd,
                    pd_sign,
                    ref: decodeURIComponent(ref),
                    ref_sign,
                    bad_user: "false",
                    cdn_is_working: "true",
                    info: "{}",
                    type: videoType,
                    hash,
                    id,
                }),
            });
            return (await res.json());
        }
        catch (err) {
            console.error(`Failed to get kodik video data (type: ${videoType}, id: ${id}, hash: ${hash})`, err.message);
            return false;
        }
    }
    decryptUrl(encryptedUrl) {
        const decryptedUrl = atob(encryptedUrl.replace(/[a-zA-Z]/g, function (e) {
            const charCode = e.charCodeAt(0) + 13;
            return String.fromCharCode((e <= "Z" ? 90 : 122) >= charCode ? charCode : charCode - 26);
        }));
        return "https:" + decryptedUrl;
    }
    async getVideoData(videoPath) {
        const secureData = await this.getSecureData(videoPath);
        if (!secureData) {
            return undefined;
        }
        const videoData = await this.getFtor(secureData);
        if (!videoData) {
            return undefined;
        }
        const videoDataLinks = Object.entries(videoData.links[videoData.default.toString()]);
        const videoLink = videoDataLinks.find(([_, data]) => data.type === "application/x-mpegURL")?.[1];
        if (!videoLink) {
            return undefined;
        }
        return {
            url: this.decryptUrl(videoLink.src),
        };
    }
}
class PatreonHelper {
    async getPosts(postId) {
        try {
            const res = await fetchWithTimeout(`https://www.patreon.com/api/posts/${postId}?json-api-use-default-includes=false`);
            return (await res.json());
        }
        catch (err) {
            console.error(`Failed to get patreon posts by postId: ${postId}.`, err.message);
            return false;
        }
    }
    async getVideoData(postId) {
        const postData = await this.getPosts(postId);
        if (!postData) {
            return undefined;
        }
        const postFileUrl = postData.data.attributes.post_file.url;
        if (!postFileUrl) {
            return undefined;
        }
        return {
            url: postFileUrl,
        };
    }
}
class RedditHelper {
    async getVideoData() {
        const contentUrl = document.querySelector("source[type='application/vnd.apple.mpegURL']")?.src
            ?.replaceAll("&amp;", "&");
        if (!contentUrl) {
            return undefined;
        }
        return {
            url: decodeURIComponent(contentUrl),
        };
    }
}
class BannedVideoHelper {
    async getVideoInfo(videoId) {
        try {
            const res = await fetchWithTimeout(`https://api.banned.video/graphql`, {
                method: "POST",
                body: JSON.stringify({
                    operationName: "GetVideo",
                    query: `query GetVideo($id: String!) {
            getVideo(id: $id) {
              title
              description: summary
              duration: videoDuration
              videoUrl: directUrl
              isStream: live
            }
          }`,
                    variables: {
                        id: videoId,
                    },
                }),
                headers: {
                    "User-Agent": "bannedVideoFrontEnd",
                    "apollographql-client-name": "banned-web",
                    "apollographql-client-version": "1.3",
                    "content-type": "application/json",
                },
            });
            return (await res.json());
        }
        catch (err) {
            console.error(`Failed to get bannedvideo video info by videoId: ${videoId}.`, err.message);
            return false;
        }
    }
    async getVideoData(videoId) {
        const videoInfo = await this.getVideoInfo(videoId);
        if (!videoInfo) {
            return false;
        }
        const { videoUrl, duration, isStream, description, title } = videoInfo.data.getVideo;
        return {
            url: videoUrl,
            duration,
            isStream,
            title,
            description,
        };
    }
}
class VideoHelper {
    static [VideoService.mailru] = new MailRuHelper();
    static [VideoService.weverse] = new WeverseHelper();
    static [VideoService.kodik] = new KodikHelper();
    static [VideoService.patreon] = new PatreonHelper();
    static [VideoService.reddit] = new RedditHelper();
    static [VideoService.bannedvideo] = new BannedVideoHelper();
}

;// CONCATENATED MODULE: ./node_modules/vot.js/dist/utils/videoData.js




class VideoDataError extends Error {
    constructor(message) {
        super(message);
        this.name = "VideoDataError";
        this.message = message;
    }
}
function getService(videoUrl) {
    if (videoUrl.startsWith("file://"))
        return false;
    let enteredURL;
    try {
        enteredURL = new URL(videoUrl);
    }
    catch (e) {
        console.error(`Invalid URL: ${videoUrl}. Have you forgotten https?`);
        return false;
    }
    const hostname = enteredURL.hostname;
    const isMathes = (match) => {
        if (match instanceof RegExp) {
            return match.test(hostname);
        }
        else if (typeof match === "string") {
            return hostname.includes(match);
        }
        else if (typeof match === "function") {
            return match(enteredURL);
        }
        return false;
    };
    return sites.find((e) => {
        return ((Array.isArray(e.match) ? e.match.some(isMathes) : isMathes(e.match)) &&
            e.host &&
            e.url);
    });
}
async function getVideoID(service, videoURL) {
    const url = new URL(videoURL);
    switch (service.host) {
        case VideoService.custom:
            return url.href;
        case VideoService.piped:
        case VideoService.invidious:
        case VideoService.youtube:
            if (url.hostname === "youtu.be") {
                url.search = `?v=${url.pathname.replace("/", "")}`;
                url.pathname = "/watch";
            }
            return (/(?:watch|embed|shorts|live)\/([^/]+)/.exec(url.pathname)?.[1] ??
                url.searchParams.get("v"));
        case VideoService.vk: {
            const pathID = /^\/(video|clip)-?\d{8,9}_\d{9}$/.exec(url.pathname);
            const paramZ = url.searchParams.get("z");
            const paramOID = url.searchParams.get("oid");
            const paramID = url.searchParams.get("id");
            if (pathID) {
                return pathID[0].slice(1);
            }
            else if (paramZ) {
                return paramZ.split("/")[0];
            }
            else if (paramOID && paramID) {
                return `video-${Math.abs(parseInt(paramOID))}_${paramID}`;
            }
            return null;
        }
        case VideoService.nine_gag:
        case VideoService.gag:
            return /gag\/([^/]+)/.exec(url.pathname)?.[1];
        case VideoService.twitch: {
            const clipPath = /([^/]+)\/(?:clip)\/([^/]+)/.exec(url.pathname);
            const isClipsDomain = /^clips\.twitch\.tv$/.test(url.hostname);
            if (/^m\.twitch\.tv$/.test(url.hostname)) {
                return /videos\/([^/]+)/.exec(url.href)?.[0] ?? url.pathname.slice(1);
            }
            else if (/^player\.twitch\.tv$/.test(url.hostname)) {
                return `videos/${url.searchParams.get("video")}`;
            }
            else if (isClipsDomain) {
                const pathname = url.pathname.slice(1);
                const isEmbed = pathname === "embed";
                const res = await fetchWithTimeout(`https://clips.twitch.tv/${isEmbed ? url.searchParams.get("clip") : url.pathname.slice(1)}`, {
                    headers: {
                        "User-Agent": "Googlebot/2.1 (+http://www.googlebot.com/bot.html)",
                    },
                });
                const content = await res.text();
                const channelLink = /"url":"https:\/\/www\.twitch\.tv\/([^"]+)"/.exec(content);
                if (!channelLink) {
                    return null;
                }
                return `${channelLink[1]}/clip/${isEmbed ? url.searchParams.get("clip") : pathname}`;
            }
            else if (clipPath) {
                return clipPath[0];
            }
            return /(?:videos)\/([^/]+)/.exec(url.pathname)?.[0];
        }
        case VideoService.proxitok:
        case VideoService.tiktok:
            return /([^/]+)\/video\/([^/]+)/.exec(url.pathname)?.[0];
        case VideoService.vimeo: {
            const appId = url.searchParams.get("app_id");
            const videoId = /[^/]+\/[^/]+$/.exec(url.pathname)?.[0] ??
                /[^/]+$/.exec(url.pathname)?.[0];
            return appId ? `${videoId}?app_id=${appId}` : videoId;
        }
        case VideoService.xvideos:
            return /[^/]+\/[^/]+$/.exec(url.pathname)?.[0];
        case VideoService.pornhub:
            return (url.searchParams.get("viewkey") ??
                /embed\/([^/]+)/.exec(url.pathname)?.[1]);
        case VideoService.twitter:
            return /status\/([^/]+)/.exec(url.pathname)?.[1];
        case VideoService.rumble:
        case VideoService.facebook:
            return url.pathname.slice(1);
        case VideoService.rutube:
            return /(?:video|embed)\/([^/]+)/.exec(url.pathname)?.[1];
        case VideoService.bilibili: {
            const bvid = url.searchParams.get("bvid");
            if (bvid) {
                return bvid;
            }
            let vid = /video\/([^/]+)/.exec(url.pathname)?.[1];
            if (vid && url.searchParams.get("p") !== null) {
                vid += `/?p=${url.searchParams.get("p")}`;
            }
            return vid;
        }
        case VideoService.mailru: {
            const pathname = url.pathname;
            if (pathname.startsWith("/v/") || pathname.startsWith("/mail/")) {
                return pathname.slice(1);
            }
            const videoId = /video\/embed\/([^/]+)/.exec(pathname)?.[1];
            if (!videoId) {
                return null;
            }
            const videoData = await VideoHelper.mailru.getVideoData(videoId);
            if (!videoData) {
                return null;
            }
            return videoData.meta.url.replace("//my.mail.ru/", "");
        }
        case VideoService.bitchute:
            return /(video|embed)\/([^/]+)/.exec(url.pathname)?.[2];
        case VideoService.coursera:
            return /learn\/([^/]+)\/lecture\/([^/]+)/.exec(url.pathname)?.[0]; // <-- COURSE PASSING (IF YOU LOGINED TO COURSERA)
        case VideoService.eporner:
            return /video-([^/]+)\/([^/]+)/.exec(url.pathname)?.[0];
        case VideoService.peertube:
            return /\/w\/([^/]+)/.exec(url.pathname)?.[0];
        case VideoService.dailymotion: {
            return url.hostname === "dai.ly"
                ? url.pathname.slice(1)
                : /video\/([^/]+)/.exec(url.pathname)?.[1];
        }
        case VideoService.trovo: {
            const vid = url.searchParams.get("vid");
            if (!vid) {
                return null;
            }
            const path = /([^/]+)\/([\d]+)/.exec(url.pathname)?.[0];
            if (!path) {
                return null;
            }
            return `${path}?vid=${vid}`;
        }
        case VideoService.yandexdisk:
            return /\/i\/([^/]+)/.exec(url.pathname)?.[1];
        case VideoService.okru: {
            return /\/video\/(\d+)/.exec(url.pathname)?.[1];
        }
        case VideoService.googledrive:
            return /\/file\/d\/([^/]+)/.exec(url.pathname)?.[1];
        case VideoService.bannedvideo: {
            return url.searchParams.get("id");
        }
        case VideoService.weverse:
            return /([^/]+)\/(live|media)\/([^/]+)/.exec(url.pathname)?.[3];
        case VideoService.newgrounds:
            return /([^/]+)\/(view)\/([^/]+)/.exec(url.pathname)?.[0];
        case VideoService.egghead:
            return url.pathname.slice(1);
        case VideoService.youku:
            return /v_show\/id_[\w=]+/.exec(url.pathname)?.[0];
        case VideoService.archive:
            return /(details|embed)\/([^/]+)/.exec(url.pathname)?.[2];
        case VideoService.kodik:
            return /\/(seria|video)\/([^/]+)\/([^/]+)\/([\d]+)p/.exec(url.pathname)?.[0];
        case VideoService.patreon: {
            const fullPostId = /posts\/([^/]+)/.exec(url.pathname)?.[1];
            if (!fullPostId) {
                return undefined;
            }
            return fullPostId.replace(/[^\d.]/g, "");
        }
        case VideoService.reddit:
            return /\/r\/(([^/]+)\/([^/]+)\/([^/]+)\/([^/]+))/.exec(url.pathname)?.[1];
        default:
            return undefined;
    }
}
async function getVideoData(url) {
    const service = getService(url);
    if (!service) {
        throw new VideoDataError(`URL: "${url}" is unknown service`);
    }
    const videoId = await getVideoID(service, url);
    if (!videoId) {
        throw new VideoDataError(`Entered unsupported link: "${url}"`);
    }
    if (service.host === VideoService.peertube) {
        service.url = new URL(url).origin;
    }
    if (service.rawResult) {
        return {
            url: videoId,
            videoId,
            host: service.host,
            duration: undefined,
        };
    }
    if (!service.needExtraData) {
        return {
            url: service.url + videoId,
            videoId,
            host: service.host,
            duration: undefined,
        };
    }
    const result = await VideoHelper[service.host].getVideoData(videoId);
    if (!result) {
        throw new VideoDataError(`Failed to get video raw url for ${service.host}`);
    }
    return {
        ...result,
        videoId,
        host: service.host,
    };
}

;// CONCATENATED MODULE: ./node_modules/vot.js/dist/utils/vot.js

function convertVOT(service, videoId, url) {
    if (service === VideoService.patreon) {
        return {
            service: "mux",
            videoId: new URL(url).pathname.slice(1),
        };
    }
    return {
        service,
        videoId,
    };
}

;// CONCATENATED MODULE: ./src/localization/locales/en.json
const en_namespaceObject = /*#__PURE__*/JSON.parse('{"__version__":4,"recommended":"recommended","translateVideo":"Translate video","disableTranslate":"Turn off","translationSettings":"Translation settings","subtitlesSettings":"Subtitles settings","about":"About extension","resetSettings":"Reset settings","videoBeingTranslated":"The video is being translated","videoLanguage":"Video language","translationLanguage":"Translation language","translationTake":"The translation will take","translationTakeMoreThanHour":"The translation will take more than an hour","translationTakeAboutMinute":"The translation will take about a minute","translationTakeFewMinutes":"The translation will take a few minutes","translationTakeApproximatelyMinutes":"The translation will take approximately {0} minutes","translationTakeApproximatelyMinute":"The translation will take approximately {0} minutes","unSupportedExtensionError":"Error! {0} is not supported by this version of the extension!\\n\\nPlease use the cloudflare version of the VOT extension.","requestTranslationFailed":"Failed to request video translation","audioNotReceived":"Audio link not received","grantPermissionToAutoPlay":"Grant permission to autoplay","neededAdditionalExtension":"An additional extension is needed to support this site","audioFormatNotSupported":"The audio format is not supported","VOTAutoTranslate":"Translate on open","VOTDontTranslateYourLang":"Do not translate from my language","VOTVolume":"Video volume","VOTVolumeTranslation":"Translation Volume","VOTAutoSetVolume":"Reduce video volume to ","VOTShowVideoSlider":"Video volume slider","VOTSyncVolume":"Link translation and video volume","VOTAudioProxy":"Proxy received audio","VOTDisableFromYourLang":"You have disabled the translation of the video in your language","VOTLiveNotSupported":"Translation of live streams is not supported","VOTPremiere":"Wait for the premiere to end before translating","VOTVideoIsTooLong":"Video is too long","VOTNoVideoIDFound":"No video ID found","VOTSubtitles":"Subtitles","VOTSubtitlesDisabled":"Disabled","VOTSubtitlesMaxLength":"Subtitles max length","VOTHighlightWords":"Highlight words","VOTTranslatedFrom":"translated from","VOTAutogenerated":"autogenerated","VOTSettings":"VOT Settings","VOTMenuLanguage":"Menu language","VOTAuthors":"Authors","VOTVersion":"Version","VOTLoader":"Loader","VOTBrowser":"Browser","VOTShowPiPButton":"Show PiP button","langs":{"auto":"Auto","af":"Afrikaans","ak":"Akan","sq":"Albanian","am":"Amharic","ar":"Arabic","hy":"Armenian","as":"Assamese","ay":"Aymara","az":"Azerbaijani","bn":"Bangla","eu":"Basque","be":"Belarusian","bho":"Bhojpuri","bs":"Bosnian","bg":"Bulgarian","my":"Burmese","ca":"Catalan","ceb":"Cebuano","zh":"Chinese","zh-Hans":"Chinese (Simplified)","zh-Hant":"Chinese (Traditional)","co":"Corsican","hr":"Croatian","cs":"Czech","da":"Danish","dv":"Divehi","nl":"Dutch","en":"English","eo":"Esperanto","et":"Estonian","ee":"Ewe","fil":"Filipino","fi":"Finnish","fr":"French","gl":"Galician","lg":"Ganda","ka":"Georgian","de":"German","el":"Greek","gn":"Guarani","gu":"Gujarati","ht":"Haitian Creole","ha":"Hausa","haw":"Hawaiian","iw":"Hebrew","hi":"Hindi","hmn":"Hmong","hu":"Hungarian","is":"Icelandic","ig":"Igbo","id":"Indonesian","ga":"Irish","it":"Italian","ja":"Japanese","jv":"Javanese","kn":"Kannada","kk":"Kazakh","km":"Khmer","rw":"Kinyarwanda","ko":"Korean","kri":"Krio","ku":"Kurdish","ky":"Kyrgyz","lo":"Lao","la":"Latin","lv":"Latvian","ln":"Lingala","lt":"Lithuanian","lb":"Luxembourgish","mk":"Macedonian","mg":"Malagasy","ms":"Malay","ml":"Malayalam","mt":"Maltese","mi":"Māori","mr":"Marathi","mn":"Mongolian","ne":"Nepali","nso":"Northern Sotho","no":"Norwegian","ny":"Nyanja","or":"Odia","om":"Oromo","ps":"Pashto","fa":"Persian","pl":"Polish","pt":"Portuguese","pa":"Punjabi","qu":"Quechua","ro":"Romanian","ru":"Russian","sm":"Samoan","sa":"Sanskrit","gd":"Scottish Gaelic","sr":"Serbian","sn":"Shona","sd":"Sindhi","si":"Sinhala","sk":"Slovak","sl":"Slovenian","so":"Somali","st":"Southern Sotho","es":"Spanish","su":"Sundanese","sw":"Swahili","sv":"Swedish","tg":"Tajik","ta":"Tamil","tt":"Tatar","te":"Telugu","th":"Thai","ti":"Tigrinya","ts":"Tsonga","tr":"Turkish","tk":"Turkmen","uk":"Ukrainian","ur":"Urdu","ug":"Uyghur","uz":"Uzbek","vi":"Vietnamese","cy":"Welsh","fy":"Western Frisian","xh":"Xhosa","yi":"Yiddish","yo":"Yoruba","zu":"Zulu"},"udemyAccessTokenExpired":"Your entered Udemy Access Token has expired","udemyModuleArgsNotFound":"Could not get udemy module data due to the fact that ModuleArgs was not found","VOTTranslationHelpNull":"Could not get the data required for the translate","enterUdemyAccessToken":"Enter Udemy Access Token","VOTUdemyData":"Udemy Data","streamNoConnectionToServer":"There is no connection to the server","searchField":"Search...","VOTTranslateAPIErrors":"Translate errors from the API","VOTTranslationService":"Translation Service","VOTDetectService":"Detect Service","VOTTranslatingError":"Translating the error","VOTProxyWorkerHost":"Enter the proxy worker address","VOTM3u8ProxyHost":"Enter the address of the m3u8 proxy worker","proxySettings":"Proxy Settings","translationTakeApproximatelyMinute2":"The translation will take approximately {0} minutes","VOTAudioBooster":"Extended translation volume increase"}');
;// CONCATENATED MODULE: ./src/utils/debug.js
const debug = {};
debug.log = (...text) => {
  if (false) {}
  return console.log(
    "%c[VOT DEBUG]",
    "background: #F2452D; color: #fff; padding: 5px;",
    ...text,
  );
};

/* harmony default export */ const utils_debug = (debug);

;// CONCATENATED MODULE: ./src/utils/storage.js


const votStorage = new (class {
  constructor() {
    this.gmSupport = typeof GM_getValue === "function";
    utils_debug.log(`GM Storage Status: ${this.gmSupport}`);
  }

  syncGet(name, def = undefined, toNumber = false) {
    if (this.gmSupport) {
      return GM_getValue(name, def);
    }

    let val = window.localStorage.getItem(name);
    if (name === "udemyData" && typeof val === "string") {
      try {
        val = JSON.parse(val);
      } catch {
        val = def;
      }
    }

    const result = val ?? def;
    return toNumber ? Number(result) : result;
  }

  async get(name, def = undefined, toNumber = false) {
    if (this.gmSupport) {
      return await GM_getValue(name, def);
    }

    return Promise.resolve(this.syncGet(name, def, toNumber));
  }

  syncSet(name, value) {
    if (this.gmSupport) {
      return GM_setValue(name, value);
    }

    if (name === "udemyData") {
      value = JSON.stringify(value);
    }

    return window.localStorage.setItem(name, value);
  }

  async set(name, value) {
    if (this.gmSupport) {
      return await GM_setValue(name, value);
    }

    return Promise.resolve(this.syncSet(name, value));
  }

  syncDelete(name) {
    if (this.gmSupport) {
      return GM_deleteValue(name);
    }

    return window.localStorage.removeItem(name);
  }

  async delete(name) {
    if (this.gmSupport) {
      return await GM_deleteValue(name);
    }

    return Promise.resolve(this.syncDelete(name));
  }

  syncList() {
    if (this.gmSupport) {
      return GM_listValues();
    }

    return [
      "autoTranslate",
      "dontTranslateLanguage",
      "dontTranslateYourLang",
      "autoSetVolumeYandexStyle",
      "showVideoSlider",
      "syncVolume",
      "subtitlesMaxLength",
      "highlightWords",
      "responseLanguage",
      "defaultVolume",
      "udemyData",
      "audioProxy",
      "showPiPButton",
      "locale-version",
      "locale-lang",
      "locale-phrases",
    ];
  }

  async list() {
    if (this.gmSupport) {
      return await GM_listValues();
    }

    return Promise.resolve(this.syncList());
  }
})();

;// CONCATENATED MODULE: ./src/utils/utils.js



const userlang = navigator.language || navigator.userLanguage;
const lang = userlang?.substr(0, 2)?.toLowerCase() ?? "en";

function secsToStrTime(secs) {
  const minutes = Math.floor(secs / 60);
  const seconds = Math.floor(secs % 60);
  if (minutes >= 60) {
    return localizationProvider.get("translationTakeMoreThanHour");
  } else if (minutes === 1 || (minutes === 0 && seconds > 0)) {
    return localizationProvider.get("translationTakeAboutMinute");
  } else if (minutes !== 11 && minutes % 10 === 1) {
    return localizationProvider
      .get("translationTakeApproximatelyMinute2")
      .replace("{0}", minutes);
  } else if (
    ![12, 13, 14].includes(minutes) &&
    [2, 3, 4].includes(minutes % 10)
  ) {
    return localizationProvider
      .get("translationTakeApproximatelyMinute")
      .replace("{0}", minutes);
  }

  return localizationProvider
    .get("translationTakeApproximatelyMinutes")
    .replace("{0}", minutes);
}

function langTo6391(lang) {
  // convert lang to ISO 639-1
  return lang.toLowerCase().split(/[_;-]/)[0].trim();
}

function isPiPAvailable() {
  return (
    "pictureInPictureEnabled" in document && document.pictureInPictureEnabled
  );
}

function initHls() {
  return typeof Hls != "undefined" && Hls?.isSupported()
    ? new Hls({
        debug: true, // turn it on manually if necessary
        lowLatencyMode: true,
        backBufferLength: 90,
      })
    : undefined;
}

const deletefilter = [
  /(?:https?|ftp):\/\/\S+/g,
  /https?:\/\/\S+|www\.\S+/gm,
  /\b\S+\.\S+/gm,
  /#[^\s#]+/g,
  /Auto-generated by YouTube/g,
  /Provided to YouTube by/g,
  /Released on/g,
  /0x[a-fA-F0-9]{40}/g,
  /[13][a-km-zA-HJ-NP-Z1-9]{25,34}/g,
  /4[0-9AB][1-9A-HJ-NP-Za-km-z]{93}/g,
  /Paypal/g,
];

const combinedRegex = new RegExp(
  deletefilter.map((regex) => regex.source).join("|"),
);

function cleanText(title, description) {
  const cleanedDescription = description
    ? description
        .split("\n")
        .filter((line) => !combinedRegex.test(line))
        .join(" ")
    : "";

  const fullText = `${title} ${cleanedDescription}`.slice(0, 450);
  return fullText.replace(/[^\p{L}\s]+|\s+/gu, " ").trim();
}

async function GM_fetch(url, opts = {}) {
  try {
    if (url.includes("api.browser.yandex.ru")) {
      throw new Error("Preventing yandex cors");
    }

    return await fetch(url, opts);
  } catch (err) {
    // Если fetch завершился ошибкой, используем GM_xmlhttpRequest
    // https://greasyfork.org/ru/scripts/421384-gm-fetch/code
    utils_debug.log("GM_fetch preventing cors by GM_xmlhttpRequest", err.message);
    return new Promise((resolve, reject) => {
      GM_xmlhttpRequest({
        method: "GET",
        url: url,
        responseType: "blob",
        ...opts,
        data: opts.body,
        onload: (resp) => {
          resolve(
            new Response(resp.response, {
              status: resp.status,
              // chrome \n and ":", firefox \r\n and ": " (Only in GM_xmlhttpRequest)
              // https://developer.mozilla.org/en-US/docs/Web/API/XMLHttpRequest/getAllResponseHeaders#examples
              headers: Object.fromEntries(
                resp.responseHeaders
                  .trim()
                  .split("\n")
                  .map((line) => {
                    let parts = line.split(":")
                    if (parts?.[0] === "set-cookie") {
                      return;
                    }

                    return [parts.shift(), parts.join(":")];
                  })
                  .filter((key) => key),
              )
            }),
          );
        },
        ontimeout: () => reject(new Error("fetch timeout")),
        onerror: (error) => reject(error),
        onabort: () => reject(new Error("fetch abort")),
      });
    });
  }
}



;// CONCATENATED MODULE: ./src/localization/localizationProvider.js
/* eslint-disable sonarjs/no-duplicate-string */





const localesVersion = 4;
const localesUrl = `https://raw.githubusercontent.com/ilyhalight/voice-over-translation/${
   true ? "dev" : 0
}/src/localization/locales`;

const availableLocales = [
  "auto",
  "en",
  "ru",

  "af",
  "am",
  "ar",
  "az",
  "bg",
  "bn",
  "bs",
  "ca",
  "cs",
  "cy",
  "da",
  "de",
  "el",
  "es",
  "et",
  "eu",
  "fa",
  "fi",
  "fr",
  "gl",
  "hi",
  "hr",
  "hu",
  "hy",
  "id",
  "it",
  "ja",
  "jv",
  "kk",
  "km",
  "kn",
  "ko",
  "lo",
  "mk",
  "ml",
  "mn",
  "ms",
  "mt",
  "my",
  "ne",
  "nl",
  "pa",
  "pl",
  "pt",
  "ro",
  "si",
  "sk",
  "sl",
  "sq",
  "sr",
  "su",
  "sv",
  "sw",
  "tr",
  "uk",
  "ur",
  "uz",
  "vi",
  "zh",
  "zu",
];

const localizationProvider = new (class {
  lang = "en";
  locale = {};
  gmValues = [
    "locale-phrases",
    "locale-lang",
    "locale-version",
    "locale-lang-override",
  ];

  constructor() {
    const langOverride = votStorage.syncGet("locale-lang-override", "auto");
    if (langOverride && langOverride !== "auto") {
      this.lang = langOverride;
    } else {
      this.lang =
        (navigator.language || navigator.userLanguage)
          ?.substr(0, 2)
          ?.toLowerCase() ?? "en";
    }
    this.setLocaleFromJsonString(votStorage.syncGet("locale-phrases", ""));
  }

  reset() {
    for (let i = 0; i < this.gmValues.length; i++) {
      votStorage.syncDelete(this.gmValues[i]);
    }
  }

  async update(force = false) {
    const localeVersion = await votStorage.get("locale-version", 0, true);
    const localeLang = await votStorage.get("locale-lang");
    if (
      !force &&
      localeVersion === localesVersion &&
      localeLang === this.lang
    ) {
      return;
    }

    utils_debug.log("Updating locale...");

    try {
      const response = await GM_fetch(`${localesUrl}/${this.lang}.json`);
      if (response.status !== 200) throw response.status;
      const text = await response.text();
      await votStorage.set("locale-phrases", text);
      this.setLocaleFromJsonString(text);
      const version = this.getFromLocale(this.locale, "__version__");
      if (typeof version === "number")
        await votStorage.set("locale-version", version);
      await votStorage.set("locale-lang", this.lang);
    } catch (error) {
      console.error(
        "[VOT] [localizationProvider] failed get locale, cause:",
        error,
      );
      this.setLocaleFromJsonString(await votStorage.get("locale-phrases", ""));
    }
  }

  setLocaleFromJsonString(json) {
    try {
      this.locale = JSON.parse(json) ?? {};
    } catch (exception) {
      console.error("[VOT] [localizationProvider]", exception);
      this.locale = {};
    }
  }

  getFromLocale(locale, key) {
    const result = key.split(".").reduce((locale, key) => {
      if (typeof locale === "object" && locale) return locale[key];
      return undefined;
    }, locale);
    if (result === undefined) {
      console.warn(
        "[VOT] [localizationProvider] locale",
        locale,
        "doesn't contain key",
        key,
      );
    }
    return result;
  }

  getDefault(key) {
    return this.getFromLocale(en_namespaceObject, key) ?? key;
  }

  get(key) {
    return (
      this.getFromLocale(this.locale, key) ??
      this.getFromLocale(en_namespaceObject, key) ??
      key
    );
  }
})();

;// CONCATENATED MODULE: ./src/utils/VOTLocalizedError.js


class VOTLocalizedError extends Error {
  constructor(message) {
    super(localizationProvider.getDefault(message));
    this.name = "VOTLocalizedError";
    this.unlocalizedMessage = message;
    this.localizedMessage = localizationProvider.get(message);
  }
}

;// CONCATENATED MODULE: ./node_modules/vot.js/dist/client.js












const { /* version */ "rE": version } = package_namespaceObject;
class VOTJSError extends Error {
    data;
    constructor(message, data = undefined) {
        super(message);
        this.data = data;
        this.name = "VOTJSError";
        this.message = message;
    }
}
class VOTClient {
    host;
    hostVOT;
    schema;
    schemaVOT;
    fetch;
    fetchOpts;
    getVideoDataFn;
    sessions = {};
    requestLang;
    responseLang;
    userAgent = config.userAgent;
    componentVersion = config.componentVersion;
    paths = {
        videoTranslation: "/video-translation/translate",
        videoSubtitles: "/video-subtitles/get-subtitles",
        streamPing: "/stream-translation/ping-stream",
        streamTranslation: "/stream-translation/translate-stream",
        createSession: "/session/create",
    };
    isCustomFormat(url) {
        return /\.(m3u8|m4(a|v)|mpd)/.exec(url);
    }
    headers = {
        "User-Agent": this.userAgent,
        Accept: "application/x-protobuf",
        "Accept-Language": "en",
        "Content-Type": "application/x-protobuf",
        Pragma: "no-cache",
        "Cache-Control": "no-cache",
        "Sec-Fetch-Mode": "no-cors",
    };
    headersVOT = {
        "User-Agent": `vot.js/${version}`,
        "Content-Type": "application/json",
        Pragma: "no-cache",
        "Cache-Control": "no-cache",
    };
    constructor({ host = config.host, hostVOT = config.hostVOT, fetchFn = fetchWithTimeout, fetchOpts = {}, getVideoDataFn = getVideoData, requestLang = "en", responseLang = "ru", headers = {}, } = {}) {
        const schemaRe = /(http(s)?):\/\//;
        const schema = schemaRe.exec(host)?.[1];
        this.host = schema ? host.replace(`${schema}://`, "") : host;
        this.schema = schema ?? "https";
        const schemaVOT = schemaRe.exec(hostVOT)?.[1];
        this.hostVOT = schemaVOT ? hostVOT.replace(`${schemaVOT}://`, "") : hostVOT;
        this.schemaVOT = schemaVOT ?? "https";
        this.fetch = fetchFn;
        this.fetchOpts = fetchOpts;
        this.getVideoDataFn = getVideoDataFn;
        this.requestLang = requestLang;
        this.responseLang = responseLang;
        this.headers = { ...this.headers, ...headers };
    }
    getOpts(body, headers = {}) {
        return {
            method: "POST",
            headers: {
                ...this.headers,
                ...headers,
            },
            body,
            ...this.fetchOpts,
        };
    }
    async request(path, body, headers = {}) {
        const options = this.getOpts(new Blob([body]), headers);
        try {
            const res = await this.fetch(`${this.schema}://${this.host}${path}`, options);
            const data = await res.arrayBuffer();
            return {
                success: res.status === 200,
                data,
            };
        }
        catch (err) {
            console.error("[vot.js]", err.message);
            return {
                success: false,
                data: null,
            };
        }
    }
    async requestVOT(path, body, headers = {}) {
        const options = this.getOpts(JSON.stringify(body), {
            ...this.headersVOT,
            ...headers,
        });
        try {
            console.log(`${this.schemaVOT}://${this.hostVOT}${path}`);
            const res = await this.fetch(`${this.schemaVOT}://${this.hostVOT}${path}`, options);
            const data = (await res.json());
            return {
                success: res.status === 200,
                data,
            };
        }
        catch (err) {
            console.error("[vot.js]", err.message);
            return {
                success: false,
                data: null,
            };
        }
    }
    async getSession(module) {
        const timestamp = getTimestamp();
        const session = this.sessions[module];
        if (session && session.timestamp + session.expires > timestamp) {
            return session;
        }
        const { secretKey, expires, uuid } = await this.createSession(module);
        this.sessions[module] = {
            secretKey,
            expires,
            timestamp,
            uuid,
        };
        return this.sessions[module];
    }
    async translateVideoYAImpl({ videoData, requestLang = this.requestLang, responseLang = this.responseLang, translationHelp = null, headers = {}, }) {
        const { url, duration = config.defaultDuration } = videoData;
        const { secretKey, uuid } = await this.getSession("video-translation");
        const body = yandexProtobuf.encodeTranslationRequest(url, duration, requestLang, responseLang, translationHelp);
        const sign = await getSignature(body);
        const res = await this.request(this.paths.videoTranslation, body, {
            "Vtrans-Signature": sign,
            "Sec-Vtrans-Sk": secretKey,
            "Sec-Vtrans-Token": `${sign}:${uuid}:${this.paths.videoTranslation}:${this.componentVersion}`,
            ...headers,
        });
        if (!res.success) {
            throw new VOTLocalizedError("requestTranslationFailed");
        }
        const translationData = yandexProtobuf.decodeTranslationResponse(res.data);
        switch (translationData.status) {
            case VideoTranslationStatus.FAILED:
                throw translationData?.message ? new VOTJSError("Yandex couldn't translate video", translationData) : new VOTLocalizedError("requestTranslationFailed");
            case VideoTranslationStatus.FINISHED:
            case VideoTranslationStatus.PART_CONTENT:
                if (!translationData.url) {
                    throw new VOTLocalizedError("audioNotReceived");
                }
                return {
                    translated: true,
                    url: translationData.url,
                    remainingTime: translationData.remainingTime ?? -1,
                };
            case VideoTranslationStatus.WAITING:
                return {
                    translated: false,
                    remainingTime: translationData.remainingTime,
                };
            case VideoTranslationStatus.LONG_WAITING:
            case VideoTranslationStatus.LONG_WAITING_2:
                return {
                    translated: false,
                    remainingTime: translationData.remainingTime ?? -1,
                };
            default:
                console.error("[vot.js] Unknown response", translationData);
                throw new VOTJSError("Unknown response from Yandex", translationData);
        }
    }
    async translateVideoVOTImpl({ url, videoId, service, requestLang = this.requestLang, responseLang = this.responseLang, headers = {}, }) {
        const votData = convertVOT(service, videoId, url);
        const res = await this.requestVOT(this.paths.videoTranslation, {
            provider: "yandex",
            service: votData.service,
            videoId: votData.videoId,
            fromLang: requestLang,
            toLang: responseLang,
            rawVideo: url,
        }, headers);
        if (!res.success) {
            throw new VOTLocalizedError("requestTranslationFailed", res);
        }
        const translationData = res.data;
        switch (translationData.status) {
            case "failed":
                throw new VOTJSError("Yandex couldn't translate video", translationData);
            case "success":
                if (!translationData.translatedUrl) {
                    throw new VOTLocalizedError("audioNotReceived");
                }
                return {
                    translated: true,
                    url: translationData.translatedUrl,
                    remainingTime: -1,
                };
            case "waiting":
                return {
                    translated: false,
                    remainingTime: translationData.remainingTime,
                    message: translationData.message,
                };
        }
    }
    async translateVideo({ videoData, requestLang = this.requestLang, responseLang = this.responseLang, translationHelp = null, headers = {}, }) {
        const { url, videoId, host } = videoData;
        return this.isCustomFormat(url)
            ? await this.translateVideoVOTImpl({
                url,
                videoId,
                service: host,
                requestLang,
                responseLang,
                headers,
            })
            : await this.translateVideoYAImpl({
                videoData,
                requestLang,
                responseLang,
                translationHelp,
                headers,
            });
    }
    async getSubtitles({ videoData, requestLang = this.requestLang, headers = {}, }) {
        const { url } = videoData;
        if (this.isCustomFormat(url)) {
            throw new VOTJSError("Unsupported video URL for getting subtitles");
        }
        const { secretKey, uuid } = await this.getSession("video-translation");
        const body = yandexProtobuf.encodeSubtitlesRequest(url, requestLang);
        const sign = await getSignature(body);
        const res = await this.request(this.paths.videoSubtitles, body, {
            "Vsubs-Signature": await getSignature(body),
            "Sec-Vsubs-Sk": secretKey,
            "Sec-Vsubs-Token": `${sign}:${uuid}:${this.paths.videoSubtitles}:${this.componentVersion}`,
            ...headers,
        });
        if (!res.success) {
            throw new VOTJSError("Failed to request video subtitles", res);
        }
        return yandexProtobuf.decodeSubtitlesResponse(res.data);
    }
    async pingStream({ pingId, headers = {} }) {
        const { secretKey, uuid } = await this.getSession("video-translation");
        const body = yandexProtobuf.encodeStreamPingRequest(pingId);
        const sign = await getSignature(body);
        const res = await this.request(this.paths.streamPing, body, {
            "Vtrans-Signature": await getSignature(body),
            "Sec-Vtrans-Sk": secretKey,
            "Sec-Vtrans-Token": `${sign}:${uuid}:${this.paths.streamPing}:${this.componentVersion}`,
            ...headers,
        });
        if (!res.success) {
            throw new VOTJSError("Failed to request stream ping", res);
        }
        return true;
    }
    async translateStream({ videoData, requestLang = this.requestLang, responseLang = this.responseLang, headers = {}, }) {
        const { url } = videoData;
        if (this.isCustomFormat(url)) {
            throw new VOTJSError("Unsupported video URL for getting stream translation");
        }
        const { secretKey, uuid } = await this.getSession("video-translation");
        const body = yandexProtobuf.encodeStreamRequest(url, requestLang, responseLang);
        const sign = await getSignature(body);
        const res = await this.request(this.paths.streamTranslation, body, {
            "Vtrans-Signature": await getSignature(body),
            "Sec-Vtrans-Sk": secretKey,
            "Sec-Vtrans-Token": `${sign}:${uuid}:${this.paths.streamTranslation}:${this.componentVersion}`,
            ...headers,
        });
        if (!res.success) {
            throw new VOTJSError("Failed to request stream translation", res);
        }
        const translateResponse = yandexProtobuf.decodeStreamResponse(res.data);
        const interval = translateResponse.interval;
        switch (interval) {
            case StreamInterval.NO_CONNECTION:
            case StreamInterval.TRANSLATING:
                return {
                    translated: false,
                    interval,
                    message: interval === StreamInterval.NO_CONNECTION
                        ? "streamNoConnectionToServer"
                        : "translationTakeFewMinutes",
                };
            case StreamInterval.STREAMING: {
                return {
                    translated: true,
                    interval,
                    pingId: translateResponse.pingId,
                    result: translateResponse.translatedInfo,
                };
            }
            default:
                console.error("[vot.js] Unknown response", translateResponse);
                throw new VOTJSError("Unknown response from Yandex", translateResponse);
        }
    }
    async createSession(module) {
        const uuid = getUUID();
        const body = yandexProtobuf.encodeYandexSessionRequest(uuid, module);
        const res = await this.request(this.paths.createSession, body, {
            "Vtrans-Signature": await getSignature(body),
        });
        if (!res.success) {
            throw new VOTJSError("Failed to request create session", res);
        }
        const subtitlesResponse = yandexProtobuf.decodeYandexSessionResponse(res.data);
        return {
            ...subtitlesResponse,
            uuid,
        };
    }
}
class VOTWorkerClient extends VOTClient {
    async request(path, body, headers = {}) {
        const options = this.getOpts(JSON.stringify({
            headers: {
                ...this.headers,
                ...headers,
            },
            body: Array.from(body),
        }), {
            "Content-Type": "application/json",
        });
        try {
            const res = await this.fetch(`${this.schema}://${this.host}${path}`, options);
            const data = await res.arrayBuffer();
            return {
                success: res.status === 200,
                data,
            };
        }
        catch (err) {
            console.error("[vot.js]", err.message);
            return {
                success: false,
                data: null,
            };
        }
    }
}

;// CONCATENATED MODULE: ./node_modules/vot.js/dist/index.js











;// CONCATENATED MODULE: ./node_modules/vot.js/dist/consts.js
const availableLangs = [
    "auto",
    "ru",
    "en",
    "zh",
    "ko",
    "lt",
    "lv",
    "ar",
    "fr",
    "it",
    "es",
    "de",
    "ja",
];
const availableTTS = ["ru", "en", "kk"];


;// CONCATENATED MODULE: ./node_modules/vot.js/dist/utils/subs.js
function convertToSrtTimeFormat(seconds) {
    const hours = Math.floor(seconds / 3600);
    const minutes = Math.floor((seconds % 3600) / 60);
    const remainingSeconds = Math.floor(seconds % 60);
    const milliseconds = Math.floor((seconds % 1) * 1000);
    return `${hours.toString().padStart(2, "0")}:${minutes
        .toString()
        .padStart(2, "0")}:${remainingSeconds
        .toString()
        .padStart(2, "0")},${milliseconds.toString().padStart(3, "0")}`;
}
function convertSubs(data, output = "srt") {
    const subs = data.subtitles
        .map((sub, idx) => {
        const startTime = sub.startMs / 1000.0;
        const endTime = (sub.startMs + sub.durationMs) / 1000.0;
        const result = output === "srt" ? `${idx + 1}\n` : "";
        return (result +
            `${convertToSrtTimeFormat(startTime)} --> ${convertToSrtTimeFormat(endTime)}\n${sub.text}\n\n`);
    })
        .join("")
        .trim();
    return output === "vtt" ? `WEBVTT\n\n${subs}` : subs;
}

;// CONCATENATED MODULE: ./src/config/config.js
// CONFIGURATION
const workerHost = "api.browser.yandex.ru";
const m3u8ProxyHost = "m3u8-proxy.toil.cc"; // used for streaming
const proxyWorkerHost = "vot-worker.toil.cc"; // used for cloudflare version
const votBackendUrl = "https://vot-api.toil.cc/v1";

const defaultAutoVolume = 0.15; // 0.0 - 1.0 (0% - 100%) - default volume of the video with the translation
const maxAudioVolume = 900;
const defaultTranslationService = "yandex";
const defaultDetectService = "yandex";

const detectUrls = {
  yandex: "https://translate.toil.cc/detect",
  rustServer: "https://rust-server-531j.onrender.com/detect",
};

const translateUrls = {
  yandex: "https://translate.toil.cc/translate",
  deepl: "https://translate-deepl.toil.cc/translate",
};



// EXTERNAL MODULE: ./node_modules/style-loader/dist/runtime/injectStylesIntoStyleTag.js
var injectStylesIntoStyleTag = __webpack_require__("./node_modules/style-loader/dist/runtime/injectStylesIntoStyleTag.js");
var injectStylesIntoStyleTag_default = /*#__PURE__*/__webpack_require__.n(injectStylesIntoStyleTag);
// EXTERNAL MODULE: ./node_modules/style-loader/dist/runtime/styleDomAPI.js
var styleDomAPI = __webpack_require__("./node_modules/style-loader/dist/runtime/styleDomAPI.js");
var styleDomAPI_default = /*#__PURE__*/__webpack_require__.n(styleDomAPI);
// EXTERNAL MODULE: ./node_modules/style-loader/dist/runtime/insertBySelector.js
var insertBySelector = __webpack_require__("./node_modules/style-loader/dist/runtime/insertBySelector.js");
var insertBySelector_default = /*#__PURE__*/__webpack_require__.n(insertBySelector);
// EXTERNAL MODULE: ./node_modules/style-loader/dist/runtime/setAttributesWithoutAttributes.js
var setAttributesWithoutAttributes = __webpack_require__("./node_modules/style-loader/dist/runtime/setAttributesWithoutAttributes.js");
var setAttributesWithoutAttributes_default = /*#__PURE__*/__webpack_require__.n(setAttributesWithoutAttributes);
// EXTERNAL MODULE: ./node_modules/webpack-monkey/lib/node/deps/style-loader-insertStyleElement.js
var style_loader_insertStyleElement = __webpack_require__("./node_modules/webpack-monkey/lib/node/deps/style-loader-insertStyleElement.js");
var style_loader_insertStyleElement_default = /*#__PURE__*/__webpack_require__.n(style_loader_insertStyleElement);
// EXTERNAL MODULE: ./node_modules/style-loader/dist/runtime/styleTagTransform.js
var styleTagTransform = __webpack_require__("./node_modules/style-loader/dist/runtime/styleTagTransform.js");
var styleTagTransform_default = /*#__PURE__*/__webpack_require__.n(styleTagTransform);
// EXTERNAL MODULE: ./node_modules/css-loader/dist/cjs.js!./node_modules/sass-loader/dist/cjs.js!./src/styles/main.scss
var main = __webpack_require__("./node_modules/css-loader/dist/cjs.js!./node_modules/sass-loader/dist/cjs.js!./src/styles/main.scss");
;// CONCATENATED MODULE: ./src/styles/main.scss

      
      
      
      
      
      
      
      
      

var options = {};

options.styleTagTransform = (styleTagTransform_default());
options.setAttributes = (setAttributesWithoutAttributes_default());
options.insert = insertBySelector_default().bind(null, "head");
options.domAPI = (styleDomAPI_default());
options.insertStyleElement = (style_loader_insertStyleElement_default());

var update = injectStylesIntoStyleTag_default()(main/* default */.A, options);




       /* harmony default export */ const styles_main = (main/* default */.A && main/* default */.A.locals ? main/* default */.A.locals : undefined);

;// CONCATENATED MODULE: ./src/ui.js


const undefinedPhrase = "#UNDEFINED";

function createHeader(html, level = 4) {
  const header = document.createElement("vot-block");
  header.classList.add("vot-header");
  header.classList.add(`vot-header-level-${level}`);
  header.innerHTML = html;

  return header;
}

function createInformation(html, valueHtml) {
  const container = document.createElement("vot-block");
  container.classList.add("vot-info");

  const header = document.createElement("vot-block");
  header.innerHTML = html;

  const value = document.createElement("vot-block");
  value.innerHTML = valueHtml;

  container.appendChild(header);
  container.appendChild(value);

  return {
    container,
    header,
    value,
  };
}

function createButton(html) {
  const button = document.createElement("vot-block");
  button.classList.add("vot-button");
  button.innerHTML = html;

  return button;
}

function createTextButton(html) {
  const button = document.createElement("vot-block");
  button.classList.add("vot-text-button");
  button.innerHTML = html;

  return button;
}

function createOutlinedButton(html) {
  const button = document.createElement("vot-block");
  button.classList.add("vot-outlined-button");
  button.innerHTML = html;

  return button;
}

function createIconButton(html) {
  const button = document.createElement("vot-block");
  button.classList.add("vot-icon-button");
  button.innerHTML = html;

  return button;
}

function createCheckbox(html, value = false) {
  const container = document.createElement("label");
  container.classList.add("vot-checkbox");

  const input = document.createElement("input");
  input.type = "checkbox";
  input.checked = Boolean(value);

  const label = document.createElement("span");
  label.innerHTML = html;

  container.appendChild(input);
  container.appendChild(label);

  return { container, input, label };
}

function updateSlider(input) {
  const value = parseFloat(input.value);
  const min = input.min === "" ? 0 : parseFloat(input.min);
  const max = input.max === "" ? 100 : parseFloat(input.max);
  const progress = (value - min) / (max - min);
  input.parentElement.setAttribute("style", `--vot-progress: ${progress}`);
}

function createSlider(html, value = 50, min = 0, max = 100) {
  const container = document.createElement("vot-block");
  container.classList.add("vot-slider");

  const input = document.createElement("input");
  input.type = "range";
  input.min = min;
  input.max = max;
  input.value = value;

  const label = document.createElement("span");
  label.innerHTML = html;

  container.appendChild(input);
  container.appendChild(label);

  input.addEventListener("input", (e) => updateSlider(e.target));
  updateSlider(input);

  return {
    container,
    input,
    label,
  };
}

function createTextfield(
  html,
  value = "",
  placeholder = " ",
  multiline = false,
) {
  const container = document.createElement("vot-block");
  container.classList.add("vot-textfield");

  const input = document.createElement(multiline ? "textarea" : "input");
  input.placeholder = placeholder;
  input.value = value;

  const label = document.createElement("span");
  label.innerHTML = html;

  container.appendChild(input);
  container.appendChild(label);

  return {
    container,
    input,
    label,
  };
}

function createDialog(html) {
  const container = document.createElement("vot-block");
  container.classList.add("vot-dialog-container");
  container.hidden = true;

  const backdrop = document.createElement("vot-block");
  backdrop.classList.add("vot-dialog-backdrop");

  const dialog = document.createElement("vot-block");
  dialog.classList.add("vot-dialog");

  const contentWrapper = document.createElement("vot-block");
  contentWrapper.classList.add("vot-dialog-content-wrapper");

  const headerContainer = document.createElement("vot-block");
  headerContainer.classList.add("vot-dialog-header-container");

  const bodyContainer = document.createElement("vot-block");
  bodyContainer.classList.add("vot-dialog-body-container");

  const footerContainer = document.createElement("vot-block");
  footerContainer.classList.add("vot-dialog-footer-container");

  const titleContainer = document.createElement("vot-block");
  titleContainer.classList.add("vot-dialog-title-container");

  const closeButton = createIconButton(
    `<svg xmlns="http://www.w3.org/2000/svg" width="24" height="100%" viewBox="0 -960 960 960"><path d="M480-424 284-228q-11 11-28 11t-28-11q-11-11-11-28t11-28l196-196-196-196q-11-11-11-28t11-28q11-11 28-11t28 11l196 196 196-196q11-11 28-11t28 11q11 11 11 28t-11 28L536-480l196 196q11 11 11 28t-11 28q-11 11-28 11t-28-11L480-424Z"/></svg>`,
  );
  closeButton.classList.add("vot-dialog-close-button");

  backdrop.onclick = closeButton.onclick = () => {
    container.hidden = true;
  };

  const title = document.createElement("vot-block");
  title.classList.add("vot-dialog-title");
  title.innerHTML = html;

  container.appendChild(backdrop);
  container.appendChild(dialog);
  dialog.appendChild(contentWrapper);
  contentWrapper.appendChild(headerContainer);
  contentWrapper.appendChild(bodyContainer);
  contentWrapper.appendChild(footerContainer);
  headerContainer.appendChild(titleContainer);
  headerContainer.appendChild(closeButton);
  titleContainer.appendChild(title);

  return {
    container,
    backdrop,
    dialog,
    contentWrapper,
    headerContainer,
    bodyContainer,
    footerContainer,
    titleContainer,
    closeButton,
    title,
  };
}

function createVOTButton(html) {
  const container = document.createElement("vot-block");
  container.classList.add("vot-segmented-button");

  const translateButton = document.createElement("vot-block");
  translateButton.classList.add("vot-segment");
  translateButton.classList.add("vot-translate-button");
  translateButton.innerHTML = `<svg width="24" height="24" viewBox="0 0 24 24" xmlns="http://www.w3.org/2000/svg"><path id="vot-translate-icon" fill-rule="evenodd" d="M15.778 18.95L14.903 21.375C14.8364 21.5583 14.7197 21.7083 14.553 21.825C14.3864 21.9417 14.203 22 14.003 22C13.6697 22 13.3989 21.8625 13.1905 21.5875C12.9822 21.3125 12.9447 21.0083 13.078 20.675L16.878 10.625C16.9614 10.4417 17.0864 10.2917 17.253 10.175C17.4197 10.0583 17.603 10 17.803 10H18.553C18.753 10 18.9364 10.0583 19.103 10.175C19.2697 10.2917 19.3947 10.4417 19.478 10.625L23.278 20.7C23.4114 21.0167 23.378 21.3125 23.178 21.5875C22.978 21.8625 22.7114 22 22.378 22C22.1614 22 21.9739 21.9375 21.8155 21.8125C21.6572 21.6875 21.5364 21.525 21.453 21.325L20.628 18.95H15.778ZM19.978 17.2H16.378L18.228 12.25L19.978 17.2Z"></path><path d="M9 14L4.7 18.3C4.51667 18.4833 4.28333 18.575 4 18.575C3.71667 18.575 3.48333 18.4833 3.3 18.3C3.11667 18.1167 3.025 17.8833 3.025 17.6C3.025 17.3167 3.11667 17.0833 3.3 16.9L7.65 12.55C7.01667 11.85 6.4625 11.125 5.9875 10.375C5.5125 9.625 5.1 8.83333 4.75 8H6.85C7.15 8.6 7.47083 9.14167 7.8125 9.625C8.15417 10.1083 8.56667 10.6167 9.05 11.15C9.78333 10.35 10.3917 9.52917 10.875 8.6875C11.3583 7.84583 11.7667 6.95 12.1 6H2C1.71667 6 1.47917 5.90417 1.2875 5.7125C1.09583 5.52083 1 5.28333 1 5C1 4.71667 1.09583 4.47917 1.2875 4.2875C1.47917 4.09583 1.71667 4 2 4H8V3C8 2.71667 8.09583 2.47917 8.2875 2.2875C8.47917 2.09583 8.71667 2 9 2C9.28333 2 9.52083 2.09583 9.7125 2.2875C9.90417 2.47917 10 2.71667 10 3V4H16C16.2833 4 16.5208 4.09583 16.7125 4.2875C16.9042 4.47917 17 4.71667 17 5C17 5.28333 16.9042 5.52083 16.7125 5.7125C16.5208 5.90417 16.2833 6 16 6H14.1C13.75 7.18333 13.275 8.33333 12.675 9.45C12.075 10.5667 11.3333 11.6167 10.45 12.6L12.85 15.05L12.1 17.1L9 14Z"></path><path id="vot-translating-icon" style="display:none" d="M19.8081 16.3697L18.5842 15.6633V13.0832C18.5842 12.9285 18.5228 12.7801 18.4134 12.6707C18.304 12.5613 18.1556 12.4998 18.0009 12.4998C17.8462 12.4998 17.6978 12.5613 17.5884 12.6707C17.479 12.7801 17.4176 12.9285 17.4176 13.0832V15.9998C17.4176 16.1022 17.4445 16.2028 17.4957 16.2915C17.5469 16.3802 17.6205 16.4538 17.7092 16.505L19.2247 17.38C19.2911 17.4189 19.3645 17.4443 19.4407 17.4547C19.5169 17.4652 19.5945 17.4604 19.6688 17.4407C19.7432 17.4211 19.813 17.3869 19.8741 17.3402C19.9352 17.2934 19.9864 17.2351 20.0249 17.1684C20.0634 17.1018 20.0883 17.0282 20.0982 16.952C20.1081 16.8757 20.1028 16.7982 20.0827 16.7239C20.0625 16.6497 20.0279 16.5802 19.9808 16.5194C19.9336 16.4586 19.8749 16.4077 19.8081 16.3697ZM18.0015 10C16.8478 10 15.6603 10.359 14.7011 11C13.7418 11.641 12.9415 12.4341 12.5 13.5C12.0585 14.5659 11.8852 16.0369 12.1103 17.1684C12.3353 18.3 12.8736 19.4942 13.6894 20.31C14.5053 21.1258 15.8684 21.7749 17 22C18.1316 22.2251 19.4341 21.9415 20.5 21.5C21.5659 21.0585 22.359 20.2573 23 19.298C23.641 18.3387 24.0015 17.1537 24.0015 16C23.9998 14.4534 23.5951 13.0936 22.5015 12C21.4079 10.9064 19.5481 10.0017 18.0015 10ZM18.0009 20.6665C17.0779 20.6665 16.1757 20.3928 15.4082 19.88C14.6408 19.3672 14.0427 18.6384 13.6894 17.7857C13.3362 16.933 13.2438 15.9947 13.4239 15.0894C13.604 14.1842 14.0484 13.3527 14.7011 12.7C15.3537 12.0474 16.1852 11.6029 17.0905 11.4228C17.9957 11.2428 18.934 11.3352 19.7867 11.6884C20.6395 12.0416 21.3683 12.6397 21.8811 13.4072C22.3939 14.1746 22.6676 15.0769 22.6676 15.9998C22.666 17.237 22.1738 18.4231 21.299 19.298C20.4242 20.1728 19.2381 20.665 18.0009 20.6665Z"></path></svg>`;

  const separator = document.createElement("vot-block");
  separator.classList.add("vot-separator");

  const pipButton = document.createElement("vot-block");
  pipButton.classList.add("vot-segment-only-icon");
  pipButton.innerHTML = `<svg xmlns="http://www.w3.org/2000/svg" height="24" viewBox="0 -960 960 960" width="24"><path d="M120-520q-17 0-28.5-11.5T80-560q0-17 11.5-28.5T120-600h104L80-743q-12-12-12-28.5T80-800q12-12 28.5-12t28.5 12l143 144v-104q0-17 11.5-28.5T320-800q17 0 28.5 11.5T360-760v200q0 17-11.5 28.5T320-520H120Zm40 360q-33 0-56.5-23.5T80-240v-160q0-17 11.5-28.5T120-440q17 0 28.5 11.5T160-400v160h280q17 0 28.5 11.5T480-200q0 17-11.5 28.5T440-160H160Zm680-280q-17 0-28.5-11.5T800-480v-240H480q-17 0-28.5-11.5T440-760q0-17 11.5-28.5T480-800h320q33 0 56.5 23.5T880-720v240q0 17-11.5 28.5T840-440ZM600-160q-17 0-28.5-11.5T560-200v-120q0-17 11.5-28.5T600-360h240q17 0 28.5 11.5T880-320v120q0 17-11.5 28.5T840-160H600Z"/></svg>`;

  const separator2 = document.createElement("vot-block");
  separator2.classList.add("vot-separator");

  const menuButton = document.createElement("vot-block");
  menuButton.classList.add("vot-segment-only-icon");
  menuButton.innerHTML = `<svg xmlns="http://www.w3.org/2000/svg" height="24" viewBox="0 -960 960 960" width="24"><path d="M480-160q-33 0-56.5-23.5T400-240q0-33 23.5-56.5T480-320q33 0 56.5 23.5T560-240q0 33-23.5 56.5T480-160Zm0-240q-33 0-56.5-23.5T400-480q0-33 23.5-56.5T480-560q33 0 56.5 23.5T560-480q0 33-23.5 56.5T480-400Zm0-240q-33 0-56.5-23.5T400-720q0-33 23.5-56.5T480-800q33 0 56.5 23.5T560-720q0 33-23.5 56.5T480-640Z"/></svg>`;

  const label = document.createElement("span");
  label.classList.add("vot-segment-label");
  label.innerHTML = html;

  container.appendChild(translateButton);
  container.appendChild(separator);
  container.appendChild(pipButton);
  container.appendChild(separator2);
  container.appendChild(menuButton);
  translateButton.appendChild(label);

  return {
    container,
    translateButton,
    separator,
    pipButton,
    separator2,
    menuButton,
    label,
  };
}

function createVOTMenu(html) {
  const container = document.createElement("vot-block");
  container.classList.add("vot-menu");
  container.hidden = true;

  const contentWrapper = document.createElement("vot-block");
  contentWrapper.classList.add("vot-menu-content-wrapper");

  const headerContainer = document.createElement("vot-block");
  headerContainer.classList.add("vot-menu-header-container");

  const bodyContainer = document.createElement("vot-block");
  bodyContainer.classList.add("vot-menu-body-container");

  const footerContainer = document.createElement("vot-block");
  footerContainer.classList.add("vot-menu-footer-container");

  const titleContainer = document.createElement("vot-block");
  titleContainer.classList.add("vot-menu-title-container");

  const title = document.createElement("vot-block");
  title.classList.add("vot-menu-title");
  title.innerHTML = html;

  container.appendChild(contentWrapper);
  contentWrapper.appendChild(headerContainer);
  contentWrapper.appendChild(bodyContainer);
  contentWrapper.appendChild(footerContainer);
  headerContainer.appendChild(titleContainer);
  titleContainer.appendChild(title);

  return {
    container,
    contentWrapper,
    headerContainer,
    bodyContainer,
    footerContainer,
    titleContainer,
    title,
  };
}

function createVOTSelectLabel(text) {
  const label = document.createElement("span");
  label.classList.add("vot-select-label");
  label.innerText = text;
  return label;
}

function createVOTSelect(selectTitle, dialogTitle, items, options = {}) {
  const { onSelectCb = function () {}, labelElement = "" } = options;
  let selectedItems = [];

  const container = document.createElement("vot-block");
  container.classList.add("vot-select");

  if (labelElement) {
    container.appendChild(labelElement);
  }

  const outer = document.createElement("vot-block");
  outer.classList.add("vot-select-outer");

  const title = document.createElement("span");
  title.classList.add("vot-select-title");
  title.innerText = selectTitle;

  if (selectTitle === undefined) {
    title.innerText = items.find((i) => i.selected === true)?.label;
  }

  const arrowIcon = document.createElement("vot-block");
  arrowIcon.classList.add("vot-select-arrow-icon");
  arrowIcon.innerHTML = `<svg xmlns="http://www.w3.org/2000/svg" width="24" height="24" viewBox="0 0 24 24"><path d="M12 14.975q-.2 0-.375-.062T11.3 14.7l-4.6-4.6q-.275-.275-.275-.7t.275-.7q.275-.275.7-.275t.7.275l3.9 3.9l3.9-3.9q.275-.275.7-.275t.7.275q.275.275.275.7t-.275.7l-4.6 4.6q-.15.15-.325.213t-.375.062Z"/></svg>`;

  outer.append(title, arrowIcon);
  outer.onclick = () => {
    const votSelectDialog = createDialog(dialogTitle);
    votSelectDialog.container.classList.add("vot-dialog-temp");
    votSelectDialog.container.hidden = false;
    document.documentElement.appendChild(votSelectDialog.container);

    const contentList = document.createElement("vot-block");
    contentList.classList.add("vot-select-content-list");

    for (const item of items) {
      const contentItem = document.createElement("vot-block");
      contentItem.classList.add("vot-select-content-item");
      contentItem.innerText = item.label;
      contentItem.dataset.votSelected = item.selected;
      contentItem.dataset.votValue = item.value;
      if (item.disabled) {
        contentItem.inert = true;
      }

      contentItem.onclick = async (e) => {
        if (e.target.inert) return;

        // removing the selected value for updating
        const contentItems = contentList.childNodes;
        for (let ci of contentItems) {
          ci.dataset.votSelected = false;
        }
        // fixed selection after closing the modal and opening again
        for (let i of items) {
          i.selected = i.value === item.value;
        }

        contentItem.dataset.votSelected = true;
        title.innerText = item.label;

        // !!! use e.target.dataset.votValue instead of e.target.value !!!
        await onSelectCb(e);
      };
      contentList.appendChild(contentItem);
    }

    // search logic
    const votSearchLangTextfield = createTextfield(
      localizationProvider.get("searchField"),
    );

    votSearchLangTextfield.input.oninput = (e) => {
      const searchText = e.target.value.toLowerCase();
      // check if there are lovercase characters in the string. used for smarter search
      for (let i = 0; i < selectedItems.length; i++) {
        const ci = selectedItems[i];
        ci.hidden = !ci.innerText.toLowerCase().includes(searchText);
      }
    };

    votSelectDialog.bodyContainer.append(
      votSearchLangTextfield.container,
      contentList,
    );
    selectedItems = contentList.childNodes;

    // remove the modal so that they do not accumulate
    votSelectDialog.backdrop.onclick = votSelectDialog.closeButton.onclick =
      () => {
        votSelectDialog.container.remove();
        selectedItems = [];
      };
  };

  container.append(outer);

  const setTitle = (newTitle) => {
    title.innerText = newTitle;
  };

  const setSelected = (val) => {
    const selectedItemsArray = Array.from(selectedItems).filter(
      (ci) => !ci.inert,
    );
    for (let i = 0; i < selectedItemsArray.length; i++) {
      const ci = selectedItemsArray[i];
      ci.dataset.votSelected = ci.dataset.votValue === val;
    }

    for (let i = 0; i < items.length; i++) {
      const currentItem = items[i];
      currentItem.selected = String(currentItem.value) === val;
    }
  };

  const updateItems = (newItems) => {
    items = newItems;
  };

  return {
    container,
    title,
    arrowIcon,
    labelElement,
    setTitle,
    setSelected,
    updateItems,
  };
}

function createVOTLanguageSelect(options) {
  const {
    fromTitle = undefinedPhrase,
    fromDialogTitle = undefinedPhrase,
    fromItems = [],
    fromOnSelectCB = null,
    toTitle = undefinedPhrase,
    toDialogTitle = undefinedPhrase,
    toItems = [],
    toOnSelectCB = null,
  } = options;

  const container = document.createElement("vot-block");
  container.classList.add("vot-lang-select");

  const fromSelect = createVOTSelect(fromTitle, fromDialogTitle, fromItems, {
    onSelectCb: fromOnSelectCB,
  });

  const icon = document.createElement("vot-block");
  icon.classList.add("vot-lang-select-icon");
  icon.innerHTML = `<svg xmlns="http://www.w3.org/2000/svg" height="24" viewBox="0 -960 960 960" width="24"><path d="M647-440H200q-17 0-28.5-11.5T160-480q0-17 11.5-28.5T200-520h447L451-716q-12-12-11.5-28t12.5-28q12-11 28-11.5t28 11.5l264 264q6 6 8.5 13t2.5 15q0 8-2.5 15t-8.5 13L508-188q-11 11-27.5 11T452-188q-12-12-12-28.5t12-28.5l195-195Z"/></svg>`;

  const toSelect = createVOTSelect(toTitle, toDialogTitle, toItems, {
    onSelectCb: toOnSelectCB,
  });

  container.append(fromSelect.container, icon, toSelect.container);

  return {
    container,
    fromSelect,
    icon,
    toSelect,
  };
}

/* harmony default export */ const ui = ({
  createHeader,
  createInformation,
  createButton,
  createTextButton,
  createOutlinedButton,
  createIconButton,
  createCheckbox,
  createSlider,
  createTextfield,
  createDialog,
  createVOTButton,
  createVOTMenu,
  createVOTSelectLabel,
  createVOTSelect,
  createVOTLanguageSelect,
  updateSlider,
});

;// CONCATENATED MODULE: ./src/utils/volume.js
// element - audio / video element
function syncVolume(element, sliderVolume, otherSliderVolume, tempVolume) {
  let finalValue = sliderVolume;
  if (sliderVolume > tempVolume) {
    // sliderVolume = 100
    // tempVolume = 69
    // volume = 15
    // 100 - 69 = 31
    // 15 + 31 = 46 - final video volume
    finalValue = otherSliderVolume + (sliderVolume - tempVolume);
    finalValue = finalValue > 100 ? 100 : Math.max(finalValue, 0);

    element.volume = finalValue / 100;
  } else if (sliderVolume < tempVolume) {
    // sliderVolume = 69
    // tempVolume = 100
    // volume = 15
    // 100 - 69 = 31
    // 15 - 31 = 0 - final video volume
    finalValue = otherSliderVolume - (tempVolume - sliderVolume);
    finalValue = finalValue > 100 ? 100 : Math.max(finalValue, 0);

    element.volume = finalValue / 100;
  }

  return finalValue;
}



;// CONCATENATED MODULE: ./src/utils/translateApis.js



const HTTP_TIMEOUT = 3000;

async function translateApis_fetchWithTimeout(url, options = {}) {
  const controller = new AbortController();
  const timeoutId = setTimeout(() => controller.abort(), HTTP_TIMEOUT);

  try {
    return await fetch(url, {
      ...options,
      signal: controller.signal,
    });
  } catch (error) {
    console.error("Fetch timed-out. Error:", error);
    return error;
  } finally {
    clearTimeout(timeoutId);
  }
}

const YandexTranslateAPI = {
  async translate(text, lang) {
    // Limit: 10k symbols
    //
    // Lang examples:
    // en-ru, uk-ru, ru-en...
    // ru, en (instead of auto-ru, auto-en)

    try {
      const response = await translateApis_fetchWithTimeout(
        `${translateUrls.yandex}?${new URLSearchParams({
          text,
          lang,
        })}`,
      );

      if (response instanceof Error) {
        throw response;
      }

      const content = await response.json();

      if (content.code !== 200) {
        throw content.message;
      }

      return content.text[0];
    } catch (error) {
      console.error("Error translating text:", error);
      return text;
    }
  },

  async detect(text) {
    // Limit: 10k symbols
    try {
      const response = await translateApis_fetchWithTimeout(
        `${detectUrls.yandex}?${new URLSearchParams({
          text,
        })}`,
      );

      if (response instanceof Error) {
        throw response;
      }

      const content = await response.json();
      if (content.code !== 200) {
        throw content.message;
      }

      return content.lang ?? "en";
    } catch (error) {
      console.error("Error getting lang from text:", error);
      return "en";
    }
  },
};

const RustServerAPI = {
  async detect(text) {
    try {
      const response = await fetch(detectUrls.rustServer, {
        method: "POST",
        body: text,
      });

      if (response instanceof Error) {
        throw response;
      }

      return await response.text();
    } catch (error) {
      console.error("Error getting lang from text:", error);
      return "en";
    }
  },
};

const DeeplServerAPI = {
  async translate(text, fromLang = "auto", toLang = "ru") {
    try {
      const response = await translateApis_fetchWithTimeout(translateUrls.deepl, {
        method: "POST",
        headers: {
          "content-type": "application/x-www-form-urlencoded",
        },
        body: new URLSearchParams({
          text,
          source_lang: fromLang,
          target_lang: toLang,
        }),
      });

      if (response instanceof Error) {
        throw response;
      }

      const content = await response.json();

      if (content.code !== 200) {
        throw content.message;
      }

      return content.data;
    } catch (error) {
      console.error("Error translating text:", error);
      return text;
    }
  },
};

async function translate(text, fromLang = "", toLang = "ru") {
  const service = await votStorage.get(
    "translationService",
    defaultTranslationService,
  );
  switch (service) {
    case "yandex": {
      const langPair = fromLang && toLang ? `${fromLang}-${toLang}` : toLang;
      return await YandexTranslateAPI.translate(text, langPair);
    }
    case "deepl": {
      return await DeeplServerAPI.translate(text, fromLang, toLang);
    }
    default:
      return text;
  }
}

async function detect(text) {
  const service = await votStorage.get("detectService", defaultDetectService);
  switch (service) {
    case "yandex":
      return await YandexTranslateAPI.detect(text);
    case "rust-server":
      return await RustServerAPI.detect(text);
    default:
      return "en";
  }
}

const translateServices = Object.keys(translateUrls);
const detectServices = Object.keys(detectUrls).map((k) =>
  k === "rustServer" ? "rust-server" : k,
);



;// CONCATENATED MODULE: ./src/utils/youtubeUtils.js






// Get the language code from the response or the text
async function getLanguage(player, response, title, description) {
  if (
    !window.location.hostname.includes("m.youtube.com") &&
    player?.getAudioTrack
  ) {
    // ! Experimental ! get lang from selected audio track if availabled
    const audioTracks = player.getAudioTrack();
    const trackInfo = audioTracks?.getLanguageInfo(); // get selected track info (id === "und" if tracks are not available)
    if (trackInfo?.id !== "und") {
      return langTo6391(trackInfo.id.split(".")[0]);
    }
  }

  // TODO: If the audio tracks will work fine, transfer the receipt of captions to the audioTracks variable
  // Check if there is an automatic caption track in the response
  const captionTracks =
    response?.captions?.playerCaptionsTracklistRenderer?.captionTracks;
  if (captionTracks?.length) {
    const autoCaption = captionTracks.find((caption) => caption.kind === "asr");
    if (autoCaption && autoCaption.languageCode) {
      return langTo6391(autoCaption.languageCode);
    }
  }

  // If there is no caption track, use detect to get the language code from the description

  const text = cleanText(title, description);

  utils_debug.log(`Detecting language text: ${text}`);

  return detect(text);
}

<<<<<<< HEAD
function isMobile() {
  return /^m\.youtube\.com$/.test(window.location.hostname);
=======
// Request stream translation from Yandex API
async function requestStreamTranslation(url, requestLang, responseLang) {
  try {
    debug/* default */.A.log("requestStreamTranslation");
    // ! CURRENT CLOUDFLARE WORKER DOESN'T SUPPORT STREAM TRANSLATIONS
    const yar = await Promise.resolve(/* import() */).then(__webpack_require__.bind(__webpack_require__, "./src/yandexRequest-cloudflare.js"));
    const yandexRequest = yar.default;
    debug/* default */.A.log("Inited yandexRequest...");
    // Initialize variables

    const body = yandexProtobuf.encodeStreamRequest(
      url,
      requestLang,
      responseLang,
    );
    // Send the request

    const response = await yandexRequest(
      "/stream-translation/translate-stream",
      body,
      {
        "Vtrans-Signature": await getSignature(body),
        "Sec-Vtrans-Token": getUUID(),
      },
    );

    return { success: true, response };
  } catch (error) {
    // Handle errors
    console.error("[VOT]", error);
    return { success: false, error: error.message };
  }
>>>>>>> 65b486e2
}

function getPlayer() {
  if (window.location.pathname.startsWith("/shorts/")) {
    return isMobile()
      ? document.querySelector("#movie_player")
      : document.querySelector("#shorts-player");
  }

  return document.querySelector("#movie_player");
}

function getPlayerResponse() {
  const player = getPlayer();
  if (player?.getPlayerResponse)
    return player?.getPlayerResponse?.call() ?? null;
  return player?.data?.playerResponse ?? null;
}

function getPlayerData() {
  const player = getPlayer();
  if (player?.getVideoData) return player?.getVideoData?.call() ?? null;
  return player?.data?.playerResponse?.videoDetails ?? null;
}

function getVideoVolume() {
  const player = getPlayer();
  if (player?.getVolume) {
    return player.getVolume.call() / 100;
  }

  return 1;
}

<<<<<<< HEAD
function setVideoVolume(volume) {
  const player = getPlayer();
  if (player?.setVolume) {
    player.setVolume(Math.round(volume * 100));
    return true;
=======
// Request video translation from Yandex API
async function requestVideoTranslation(
  url,
  duration,
  requestLang,
  responseLang,
  translationHelp,
) {
  try {
    debug/* default */.A.log("requestVideoTranslation");
    const yar = await Promise.resolve(/* import() */).then(__webpack_require__.bind(__webpack_require__, "./src/yandexRequest-cloudflare.js"));
    const yandexRequest = yar.default;
    debug/* default */.A.log("Inited yandexRequest...");
    // Initialize variables

    const body = yandexProtobuf.encodeTranslationRequest(
      url,
      duration,
      requestLang,
      responseLang,
      translationHelp,
    );
    // Send the request

    const headers = {
      "Vtrans-Signature": await getSignature(body),
      "Sec-Vtrans-Token": getUUID(),
    };

    const response = await yandexRequest(
      "/video-translation/translate",
      body,
      headers,
    );

    return { success: true, response };
  } catch (error) {
    // Handle errors
    console.error("[VOT]", error);
    return { success: false, error: error.message };
>>>>>>> 65b486e2
  }
}

function isMuted() {
  const player = getPlayer();
  if (player?.isMuted) {
    return player.isMuted.call();
  }

  return false;
}

function videoSeek(video, time) {
  // * TIME IN MS
  utils_debug.log("videoSeek", time);
  const preTime =
    getPlayer()?.getProgressState()?.seekableEnd || video.currentTime;
  const finalTime = preTime - time; // we always throw it to the end of the stream - time
  video.currentTime = finalTime;
}

function isMusic() {
  // Нужно доработать логику
  const channelName = getPlayerData().author,
    titleStr = getPlayerData().title.toUpperCase(),
    titleWordsList = titleStr.match(/\w+/g),
    playerData = document.body.querySelector("ytd-watch-flexy")?.playerData;

  return (
    [
      titleStr,
      document.URL,
      channelName,
      playerData?.microformat?.playerMicroformatRenderer.category,
      playerData?.title,
    ].some((i) => i?.toUpperCase().includes("MUSIC")) ||
    document.body.querySelector(
      "#upload-info #channel-name .badge-style-type-verified-artist",
    ) ||
    (channelName &&
      /(VEVO|Topic|Records|RECORDS|Recordings|AMV)$/.test(channelName)) ||
    (channelName &&
      /(MUSIC|ROCK|SOUNDS|SONGS)/.test(channelName.toUpperCase())) ||
    (titleWordsList?.length &&
      [
        "🎵",
        "♫",
        "SONG",
        "SONGS",
        "SOUNDTRACK",
        "LYRIC",
        "LYRICS",
        "AMBIENT",
        "MIX",
        "VEVO",
        "CLIP",
        "KARAOKE",
        "OPENING",
        "COVER",
        "COVERED",
        "VOCAL",
        "INSTRUMENTAL",
        "ORCHESTRAL",
        "DUBSTEP",
        "DJ",
        "DNB",
        "BASS",
        "BEAT",
        "ALBUM",
        "PLAYLIST",
        "DUBSTEP",
        "CHILL",
        "RELAX",
        "CLASSIC",
        "CINEMATIC",
      ].some((i) => titleWordsList.includes(i))) ||
    [
      "OFFICIAL VIDEO",
      "OFFICIAL AUDIO",
      "FEAT.",
      "FT.",
      "LIVE RADIO",
      "DANCE VER",
      "HIP HOP",
      "ROCK N ROLL",
      "HOUR VER",
      "HOURS VER",
      "INTRO THEME",
    ].some((i) => titleStr.includes(i)) ||
    (titleWordsList?.length &&
      [
        "OP",
        "ED",
        "MV",
        "OST",
        "NCS",
        "BGM",
        "EDM",
        "GMV",
        "AMV",
        "MMD",
        "MAD",
      ].some((i) => titleWordsList.includes(i)))
  );
}

function getSubtitles() {
  const response = getPlayerResponse();
  let captionTracks =
    response?.captions?.playerCaptionsTracklistRenderer?.captionTracks ?? [];
  captionTracks = captionTracks.reduce((result, captionTrack) => {
    if ("languageCode" in captionTrack) {
      const language = captionTrack?.languageCode
        ? langTo6391(captionTrack?.languageCode)
        : undefined;
      const url = captionTrack?.url || captionTrack?.baseUrl;
      language &&
        url &&
        result.push({
          source: "youtube",
          language,
          isAutoGenerated: captionTrack?.kind === "asr",
          url: `${
            url.startsWith("http") ? url : `${window.location.origin}/${url}`
          }&fmt=json3`,
        });
    }
    return result;
  }, []);
  utils_debug.log("youtube subtitles:", captionTracks);
  return captionTracks;
}

<<<<<<< HEAD
// Get the video data from the player
async function youtubeUtils_getVideoData() {
  const player = getPlayer();
  const response = getPlayerResponse(); // null in /embed
  const data = getPlayerData();
  const { title } = data ?? {};
  const { shortDescription: description, isLive } =
    response?.videoDetails ?? {};
  let detectedLanguage = title
    ? await getLanguage(player, response, title, description)
    : "en";
  detectedLanguage = availableLangs.includes(detectedLanguage)
    ? detectedLanguage
    : "en";
  const videoData = {
    isLive: !!isLive,
    title,
    description,
    detectedLanguage,
  };
  utils_debug.log("youtube video data:", videoData);
  console.log("[VOT] Detected language: ", videoData.detectedLanguage);
  return videoData;
=======
// Request video subtitles from Yandex API
async function requestVideoSubtitles(url, requestLang) {
  try {
    debug/* default */.A.log("requestVideoSubtitles");
    const yar = await Promise.resolve(/* import() */).then(__webpack_require__.bind(__webpack_require__, "./src/yandexRequest-cloudflare.js"));
    const yandexRequest = yar.default;
    debug/* default */.A.log("Inited yandexRequest...");
    // Initialize variables

    const body = yandexProtobuf.encodeSubtitlesRequest(url, requestLang);
    // Send the request

    const response = await yandexRequest(
      "/video-subtitles/get-subtitles",
      body,
      {
        "Vsubs-Signature": await getSignature(body),
        "Sec-Vsubs-Token": getUUID(),
      },
    );

    return { success: true, response };
  } catch (error) {
    // Handle errors
    console.error("[VOT]", error);
    return { success: false, error: error.message };
  }
>>>>>>> 65b486e2
}

/* harmony default export */ const youtubeUtils = ({
  isMobile,
  getPlayer,
  getPlayerResponse,
  getPlayerData,
  getVideoVolume,
  getSubtitles,
  getVideoData: youtubeUtils_getVideoData,
  setVideoVolume,
  videoSeek,
  isMuted,
  isMusic,
});

;// CONCATENATED MODULE: ./src/subtitles.js



function formatYandexSubtitlesTokens(line) {
  const lineEndMs = line.startMs + line.durationMs;
  return line.tokens.reduce((result, token, index) => {
    const nextToken = line.tokens[index + 1];
    let lastToken;
    if (result.length > 0) {
      lastToken = result[result.length - 1];
    }
    const alignRangeEnd = lastToken?.alignRange?.end ?? 0;
    const newAlignRangeEnd = alignRangeEnd + token.text.length;
    token.alignRange = {
      start: alignRangeEnd,
      end: newAlignRangeEnd,
    };
    result.push(token);
    if (nextToken) {
      const endMs = token.startMs + token.durationMs;
      const durationMs = nextToken.startMs
        ? nextToken.startMs - endMs
        : lineEndMs - endMs;
      result.push({
        text: " ",
        startMs: endMs,
        durationMs,
        alignRange: {
          start: newAlignRangeEnd,
          end: newAlignRangeEnd + 1,
        },
      });
    }
    return result;
  }, []);
}

function createSubtitlesTokens(line, previousLineLastToken) {
  const tokens = line.text.split(/([\n \t])/).reduce((result, tokenText) => {
    if (tokenText.length) {
      const lastToken = result[result.length - 1] ?? previousLineLastToken;
      const alignRangeStart = lastToken?.alignRange?.end ?? 0;
      const alignRangeEnd = alignRangeStart + tokenText.length;
      result.push({
        text: tokenText,
        alignRange: {
          start: alignRangeStart,
          end: alignRangeEnd,
        },
      });
    }
    return result;
  }, []);
  const tokenDurationMs = Math.floor(line.durationMs / tokens.length);
  const lineEndMs = line.startMs + line.durationMs;
  return tokens.map((token, index) => {
    const isLastToken = index === tokens.length - 1;
    const startMs = line.startMs + tokenDurationMs * index;
    const durationMs = isLastToken ? lineEndMs - startMs : tokenDurationMs;
    return {
      ...token,
      startMs,
      durationMs,
    };
  });
}

function getSubtitlesTokens(subtitles, source) {
  const result = [];
  let lastToken;
  for (let i = 0; i < subtitles.subtitles.length; i++) {
    const line = subtitles.subtitles[i];
    let tokens;
    if (line?.tokens?.length) {
      if (source === "yandex") {
        tokens = formatYandexSubtitlesTokens(line);
      } else {
        console.warn("[VOT] Unsupported subtitles tokens type: ", source);
        subtitles.containsTokens = false;
        return null;
      }
    } else {
      tokens = createSubtitlesTokens(line, lastToken);
    }
    lastToken = tokens[tokens.length - 1];
    result.push({
      ...line,
      tokens,
    });
  }
  subtitles.containsTokens = true;
  return result;
}

function formatYoutubeSubtitles(subtitles) {
  const result = {
    containsTokens: false,
    subtitles: [],
  };
  if (
    typeof subtitles !== "object" ||
    !("events" in subtitles) ||
    !Array.isArray(subtitles.events)
  ) {
    console.error("[VOT] Failed to format youtube subtitles", subtitles);
    return result;
  }
  for (let i = 0; i < subtitles.events.length; i++) {
    if (!subtitles.events[i].segs) continue;
    const text = subtitles.events[i].segs
      .map((e) => e.utf8.replace(/^( +| +)$/g, ""))
      .join(" ");
    let durationMs = subtitles.events[i].dDurationMs;
    if (
      subtitles.events[i + 1] &&
      subtitles.events[i].tStartMs + subtitles.events[i].dDurationMs >
        subtitles.events[i + 1].tStartMs
    ) {
      durationMs =
        subtitles.events[i + 1].tStartMs - subtitles.events[i].tStartMs;
    }
    if (text !== "\n") {
      result.subtitles.push({
        text,
        startMs: subtitles.events[i].tStartMs,
        durationMs,
      });
    }
  }
  return result;
}

async function fetchSubtitles(subtitlesObject) {
  const timeoutPromise = new Promise((resolve) =>
    setTimeout(
      () =>
        resolve({
          containsTokens: false,
          subtitles: [],
        }),
      5000,
    ),
  );

  const fetchPromise = (async () => {
    try {
      const response = await GM_fetch(subtitlesObject.url);
      return await response.json();
    } catch (error) {
      console.error("[VOT] Failed to fetch subtitles. Reason:", error);
      return {
        containsTokens: false,
        subtitles: [],
      };
    }
  })();

  let subtitles = await Promise.race([timeoutPromise, fetchPromise]);

  if (subtitlesObject.source === "youtube") {
    subtitles = formatYoutubeSubtitles(subtitles);
  }

  subtitles.subtitles = getSubtitlesTokens(subtitles, subtitlesObject.source);
  console.log("[VOT] subtitles:", subtitles);
  return subtitles;
}

<<<<<<< HEAD
async function subtitles_getSubtitles(client, videoData) {
  const { host, url, requestLang, videoId, duration } = videoData;
  const ytSubtitles = host === "youtube" ? youtubeUtils.getSubtitles() : [];
  let resolved = false;
  const yaSubtitles = await Promise.race([
    new Promise((resolve) => {
      setTimeout(() => {
        if (!resolved) {
          console.error("[VOT] Failed get yandex subtitles. Reason: timeout");
          resolve([]);
        }
      }, 5000);
    }),
    new Promise((resolve) => {
      client
        .getSubtitles({
          videoData: {
            host,
            url,
            videoId,
            duration,
          },
          requestLang,
        })
        .then((res) => {
          console.log("[VOT] Subtitles response: ", res);
          if (res.waiting) {
            console.error("[VOT] Failed get yandex subtitles");
            resolved = true;
            resolve([]);
          }

          let subtitles = res.subtitles ?? [];
          subtitles = subtitles.reduce((result, yaSubtitlesObject) => {
            if (
              yaSubtitlesObject.language &&
              !result.find((e) => {
                if (
                  e.source === "yandex" &&
                  e.language === yaSubtitlesObject.language &&
                  !e.translatedFromLanguage
                ) {
                  return e;
                }
              })
            ) {
              result.push({
                source: "yandex",
                language: yaSubtitlesObject.language,
                url: yaSubtitlesObject.url,
              });
            }
            if (yaSubtitlesObject.translatedLanguage) {
              result.push({
                source: "yandex",
                language: yaSubtitlesObject.translatedLanguage,
                translatedFromLanguage: yaSubtitlesObject.language,
                url: yaSubtitlesObject.translatedUrl,
              });
            }
            return result;
          }, []);
          resolved = true;
          resolve(subtitles);
        });
    }),
  ]);
=======
async function getSubtitles(site, videoId, requestLang) {
  const ytSubtitles =
    site.host === "youtube" ? youtubeUtils/* default */.A.getSubtitles() : [];

  const fetchYandexSubtitles = async () => {
    try {
      const result = await rvs(
        `${site.url}${videoId}`,
        requestLang,
      );
      debug/* default */.A.log("[exec] Requesting video subtitles", videoId);

      if (!result.success) {
        console.error("[VOT] Failed to get Yandex subtitles");
        return [];
      }

      const subtitlesResponse = yandexProtobuf.decodeSubtitlesResponse(
        result.response,
      );
      console.log("[VOT] Subtitles response: ", subtitlesResponse);

      let subtitles = subtitlesResponse.subtitles ?? [];
      return subtitles.reduce((result, yaSubtitlesObject) => {
        if (
          yaSubtitlesObject.language &&
          !result.find(
            (e) =>
              e.source === "yandex" &&
              e.language === yaSubtitlesObject.language &&
              !e.translatedFromLanguage,
          )
        ) {
          result.push({
            source: "yandex",
            language: yaSubtitlesObject.language,
            url: yaSubtitlesObject.url,
          });
        }
        if (yaSubtitlesObject.translatedLanguage) {
          result.push({
            source: "yandex",
            language: yaSubtitlesObject.translatedLanguage,
            translatedFromLanguage: yaSubtitlesObject.language,
            url: yaSubtitlesObject.translatedUrl,
          });
        }
        return result;
      }, []);
    } catch (error) {
      console.error("[VOT] Error fetching Yandex subtitles:", error);
      return [];
    }
  };

  const yaSubtitles = await fetchYandexSubtitles();
>>>>>>> 65b486e2

  const subtitles = [...yaSubtitles, ...ytSubtitles].sort((a, b) => {
    if (a.source !== b.source) {
      // sort by source
      return a.source === "yandex" ? -1 : 1;
    }
    if (
      a.language !== b.language &&
      (a.language === lang || b.language === lang)
    ) {
      // sort by user language
      return a.language === lang ? -1 : 1;
    }
    if (a.source === "yandex") {
      // sort by translation
      if (a.translatedFromLanguage !== b.translatedFromLanguage) {
        // sort by translatedFromLanguage
        if (!a.translatedFromLanguage || !b.translatedFromLanguage) {
          // sort by isTranslated
          if (a.language === b.language) {
            return a.translatedFromLanguage ? 1 : -1;
          }
          return !a.translatedFromLanguage ? 1 : -1;
        }
        return a.translatedFromLanguage === requestLang ? -1 : 1;
      }
      if (!a.translatedFromLanguage) {
        // sort non translated by language
        return a.language === requestLang ? -1 : 1;
      }
    }
    if (a.source === "youtube" && a.isAutoGenerated !== b.isAutoGenerated) {
      // sort by isAutoGenerated
      return a.isAutoGenerated ? 1 : -1;
    }
    return 0;
  });

  console.log("[VOT] subtitles list", subtitles);
  return subtitles;
}

class SubtitlesWidget {
  dragging = false;
  subtitlesContainerRect = null;
  containerRect = null;
  offsetX = null;
  offsetY = null;

  lastContent = null;
  highlightWords = false;
  subtitles = null;
  maxLength = 300;
  maxLengthRegexp = /.{1,300}(?:\s|$)/g;

  constructor(video, container, site) {
    this.site = site;
    this.video = video;
    if (this.site.host === "youtube" && this.site.additionalData !== "mobile") {
      this.container = container.parentElement;
    } else {
      this.container = container;
    }

    this.votSubtitlesContainer = document.createElement("vot-block");
    this.votSubtitlesContainer.classList.add("vot-subtitles-widget");
    this.container.appendChild(this.votSubtitlesContainer);

    this.onMouseDownBound = this.onMouseDown.bind(this);
    this.onMouseUpBound = this.onMouseUp.bind(this);
    this.onMouseMoveBound = this.onMouseMove.bind(this);
    this.onTimeUpdateBound = this.onTimeUpdate.bind(this);

    document.addEventListener("mousedown", this.onMouseDownBound);
    document.addEventListener("mouseup", this.onMouseUpBound);
    document.addEventListener("mousemove", this.onMouseMoveBound);

    this.video?.addEventListener("timeupdate", this.onTimeUpdateBound);
  }

  release() {
    this.video?.removeEventListener("timeupdate", this.onTimeUpdateBound);

    document.removeEventListener("mousedown", this.onMouseDownBound);
    document.removeEventListener("mouseup", this.onMouseUpBound);
    document.removeEventListener("mousemove", this.onMouseMoveBound);

    this.votSubtitlesContainer.remove();
  }

  onMouseDown(e) {
    if (this.votSubtitlesContainer.contains(e.target)) {
      this.subtitlesContainerRect =
        this.votSubtitlesContainer.getBoundingClientRect();
      this.containerRect = this.container.getBoundingClientRect();
      this.offsetX = e.clientX - this.subtitlesContainerRect.x;
      this.offsetY = e.clientY - this.subtitlesContainerRect.y;
      this.dragging = true;
    }
  }

  onMouseUp() {
    this.dragging = false;
  }

  onMouseMove(e) {
    if (this.dragging) {
      e.preventDefault();
      const x = e.clientX - this.offsetX;
      const y = e.clientY - this.offsetY;
      const top = y >= this.containerRect.top;
      const bottom =
        y + this.subtitlesContainerRect.height <= this.containerRect.bottom;
      const left = x >= this.containerRect.left;
      const right =
        x + this.subtitlesContainerRect.width <= this.containerRect.right;

      if (top && bottom) {
        this.votSubtitlesContainer.style.top = `${y - this.containerRect.y}px`;
      } else if (!top) {
        this.votSubtitlesContainer.style.top = `${0}px`;
      } else {
        this.votSubtitlesContainer.style.top = `${
          this.containerRect.height - this.subtitlesContainerRect.height
        }px`;
      }

      if (left && right) {
        this.votSubtitlesContainer.style.left = `${x - this.containerRect.x}px`;
      } else if (!left) {
        this.votSubtitlesContainer.style.left = `${0}px`;
      } else {
        this.votSubtitlesContainer.style.left = `${
          this.containerRect.width - this.subtitlesContainerRect.width
        }px`;
      }
    }
  }

  onTimeUpdate() {
    this.update();
  }

  setContent(subtitles) {
    if (subtitles && this.video) {
      this.subtitles = subtitles;
      this.update();
    } else {
      this.subtitles = null;
      this.votSubtitlesContainer.innerHTML = "";
    }
  }

  setMaxLength(len) {
    if (typeof len === "number" && len) {
      this.maxLength = len;
      this.maxLengthRegexp = new RegExp(`.{1,${len}}(?:\\s|$)`, "g");
      this.update();
    }
  }

  setHighlightWords(value) {
    if (this.highlightWords !== !!value) {
      this.highlightWords = !!value;
      this.update();
    }
  }

  update() {
    if (!this.video) return;

    let content = "";
    let highlightWords = this.highlightWords && this.subtitles?.containsTokens;
    const time = this.video.currentTime * 1000;
    const line = this.subtitles?.subtitles?.findLast((e) => {
      return e.startMs < time && time < e.startMs + e.durationMs;
    });
    if (line) {
      let { tokens } = line;
      if (tokens.at(-1).alignRange.end > this.maxLength) {
        let chunks = [];
        let chunkStartIndex = 0;
        let chunkEndIndex = 0;
        let length = 0;
        for (let i = 0; i < tokens.length + 1; i++) {
          length += tokens[i]?.text?.length ?? 0;
          if (!tokens[i] || length > this.maxLength) {
            let t = tokens.slice(chunkStartIndex, chunkEndIndex + 1);
            if (t.at(0) && t.at(0).text === " ") t = t.slice(1);
            if (t.at(-1) && t.at(-1).text === " ") t = t.slice(0, t.length - 1);
            chunks.push({
              startMs: tokens[chunkStartIndex].startMs,
              durationMs:
                tokens[chunkEndIndex].startMs +
                tokens[chunkEndIndex].durationMs -
                tokens[chunkStartIndex].startMs,
              tokens: t,
            });
            chunkStartIndex = i;
            length = 0;
          }
          chunkEndIndex = i;
        }
        for (let index = 0; index < chunks.length; index++) {
          const chunk = chunks[index];
          if (chunk.startMs < time && time < chunk.startMs + chunk.durationMs) {
            tokens = chunk.tokens;
            break;
          }
        }
      }
      for (let i = 0; i < tokens.length; i++) {
        const token = tokens[i];
        const passedMs = token.startMs + token.durationMs / 2;
        content += `<span ${
          highlightWords &&
          (time > passedMs ||
            (time > token.startMs - 100 && passedMs - time < 275))
            ? 'class="passed"'
            : ""
        }>${token.text}</span>`;
      }
    }
    if (content !== this.lastContent) {
      this.lastContent = content;
      this.votSubtitlesContainer.innerHTML = content
        ? `<vot-block class="vot-subtitles">${content.replace(
            "\\n",
            "<br>",
          )}</vot-block>`
        : "";
    }
  }
}

;// CONCATENATED MODULE: ./src/utils/coursehunterUtils.js


async function getCourseData(courseId) {
  const response = await fetch(
    `https://coursehunter.net/api/v1/course/${courseId}/lessons`,
  );
  return await response.json();
}

async function coursehunterUtils_getVideoData() {
  const courseId =
    window.course_id ??
    document.querySelector('input[name="course_id"]')?.value;

  const courseData = window.lessons ?? (await getCourseData(courseId));

  const lessonId = parseInt(
    document.querySelector(".lessons-item_active")?.dataset?.index ?? 1,
  );

  const lessonData = courseData?.[lessonId - 1];

  const { file: videoUrl, duration } = lessonData;

  utils_debug.log("coursehunter course data:", courseData);
  return {
    url: videoUrl,
    duration,
  };
}

/* harmony default export */ const coursehunterUtils = ({
  getVideoData: coursehunterUtils_getVideoData,
});

;// CONCATENATED MODULE: ./src/utils/courseraUtils.js





async function courseraUtils_getCourseData(courseId) {
  const response = await fetch(
    `https://www.coursera.org/api/onDemandCourses.v1/${courseId}`,
  );
  const resJSON = await response.json();
  return resJSON?.elements?.[0];
}

function getSubtitlesFileURL(captions, detectedLanguage, responseLang) {
  let subtitle = captions?.find(
    (caption) => langTo6391(caption.srclang) === detectedLanguage,
  );

  if (!subtitle) {
    subtitle =
      captions?.find(
        (caption) => langTo6391(caption.srclang) === responseLang,
      ) || captions?.[0];
  }

  return subtitle?.src;
}

function getVideoFileURL(sources) {
  // const source = sources?.find((src) => src.type === "video/webm" || src.type === "video/mp4",
  const source = sources?.find((src) => src.type === "video/mp4");

  return source?.src;
}

function courseraUtils_getPlayerData() {
  return courseraUtils_getPlayer()?.player;
}

function courseraUtils_getPlayer() {
  return document.querySelector(".vjs-v6");
}

// Get the video data from the player
async function courseraUtils_getVideoData(responseLang = "en") {
  let translationHelp = null;
  const data = courseraUtils_getPlayerData();

  const { duration } = data?.cache_ || {};
  const { courseId, tracks, sources } = data?.options_ || {};

  const videoURL = getVideoFileURL(sources);
  const courseData = await courseraUtils_getCourseData(courseId);

  let detectedLanguage = courseData?.primaryLanguageCodes?.[0];
  detectedLanguage = detectedLanguage ? langTo6391(detectedLanguage) : "en";

  if (!availableLangs.includes(detectedLanguage)) {
    detectedLanguage = "en";
  }

  const subtitlesURL = getSubtitlesFileURL(
    tracks,
    detectedLanguage,
    responseLang,
  );
  console.log(`videoURL: ${videoURL}, subtitlesURL: ${subtitlesURL}`);

  if (subtitlesURL && videoURL) {
    translationHelp = [
      {
        target: "video_file_url",
        targetUrl: videoURL,
      },
      {
        target: "subtitles_file_url",
        targetUrl: `https://www.coursera.org${subtitlesURL}`,
      },
    ];
  } else if (videoURL && !subtitlesURL) {
    console.warn(
      "[VOT] Subtitles files not found. Using the link only to the video file.",
    );
    translationHelp = {
      url: videoURL,
    };
  } else {
    console.error(
      `Failed to find subtitlesURL or videoURL. videoURL: ${videoURL}, subtitlesURL: ${subtitlesURL}`,
    );
  }

  const videoData = {
    duration,
    detectedLanguage,
    translationHelp,
  };

  utils_debug.log("coursera video data:", videoData);
  console.log("[VOT] Detected language: ", videoData.detectedLanguage);
  return videoData;
}

/* harmony default export */ const courseraUtils = ({
  getPlayer: courseraUtils_getPlayer,
  getPlayerData: courseraUtils_getPlayerData,
  getVideoData: courseraUtils_getVideoData,
});

;// CONCATENATED MODULE: ./src/utils/udemyUtils.js






const udemyAPIURL = "https://www.udemy.com/api-2.0";
const accessTokenLife = 2_592_000_000; // 30 days

async function getCourseLang(courseId) {
  const response = await fetch(
    `${udemyAPIURL}/courses/${courseId}/?` +
      new URLSearchParams({
        "fields[course]": "locale",
        use_remote_version: "true",
        caching_intent: "true",
      }),
  );
  return await response.json();
}

function checkUdemyTokenExpire(expires) {
  return expires + accessTokenLife > new Date().getTime();
}

async function getLectureData(udemyData, courseId, lectureId) {
  // reference: https://greasyfork.org/ru/scripts/422576-udemy-subtitle-downloader-v3/code
  if (!checkUdemyTokenExpire(udemyData.expires) || !udemyData.accessToken) {
    console.error(localizationProvider.get("udemyAccessTokenExpired"));
    return undefined;
  }

  const bearerToken = `Bearer ${udemyData.accessToken}`;
  const response = await fetch(
    `${udemyAPIURL}/users/me/subscribed-courses/${courseId}/lectures/${lectureId}/?` +
      new URLSearchParams({
        "fields[lecture]": "asset",
        "fields[asset]": "length,media_sources,captions",
      }),
    {
      headers: {
        "x-udemy-authorization": bearerToken,
        authorization: bearerToken,
      },
    },
  );
  return await response.json();
}

function udemyUtils_getSubtitlesFileURL(captions, detectedLanguage, responseLang) {
  let subtitle = captions?.find(
    (caption) => langTo6391(caption.locale_id) === detectedLanguage,
  );

  if (!subtitle) {
    subtitle =
      captions?.find(
        (caption) => langTo6391(caption.locale_id) === responseLang,
      ) || captions?.[0];
  }

  return subtitle?.url;
}

function getVideoFileURLFromAPI(sources) {
  const source = sources?.find(
    (src) => src.type === "video/webm" || src.type === "video/mp4",
  );

  return source?.src;
}

function udemyUtils_getPlayerData() {
  return udemyUtils_getPlayer()?.player;
}

function getModuleData() {
  const moduleArgs = document.querySelector(
    ".ud-app-loader[data-module-id='course-taking']",
  )?.dataset?.moduleArgs;
  if (!moduleArgs) {
    console.error(localizationProvider.get("udemyModuleArgsNotFound"));
    return {};
  }
  return JSON.parse(moduleArgs);
}

function getLectureId() {
  return /learn\/lecture\/([^/]+)/.exec(window.location.pathname)?.[1];
}

function udemyUtils_getPlayer() {
  return document.querySelector(".vjs-v7");
}

function getVideoURLFromPlayer() {
  const src = udemyUtils_getPlayer()?.querySelector("video")?.src;
  return src?.startsWith("blob:") ? false : src;
}

// Get the video data from the player
async function udemyUtils_getVideoData(udemyData, responseLang = "en") {
  let translationHelp = null;
  const data = udemyUtils_getPlayerData();
  utils_debug.log("udemyData", udemyData);

  const moduleData = getModuleData();
  utils_debug.log("moduleData: ", moduleData);

  const courseId = moduleData.courseId;
  const lectureId = getLectureId();
  utils_debug.log(`CourseId: ${courseId}, lectureId: ${lectureId}`);

  const courseLang = await getCourseLang(courseId);
  utils_debug.log("courseLang Data:", courseLang);
  const lectureData = await getLectureData(udemyData, courseId, lectureId);
  console.log("lecture Data:", lectureData);

  let detectedLanguage = courseLang?.locale?.locale;
  detectedLanguage = detectedLanguage ? langTo6391(detectedLanguage) : "en";

  if (!availableLangs.includes(detectedLanguage)) {
    detectedLanguage = "en";
  }

  const duration = lectureData?.asset?.length || data?.cache_?.duration;
  const videoURL =
    getVideoFileURLFromAPI(lectureData?.asset?.media_sources) ||
    getVideoURLFromPlayer();
  const subtitlesURL = udemyUtils_getSubtitlesFileURL(
    lectureData?.asset?.captions,
    detectedLanguage,
    responseLang,
  );

  console.log(`videoURL: ${videoURL}, subtitlesURL: ${subtitlesURL}`);

  if (subtitlesURL && videoURL) {
    translationHelp = [
      {
        target: "video_file_url",
        targetUrl: videoURL,
      },
      {
        target: "subtitles_file_url",
        targetUrl: subtitlesURL,
      },
    ];
  } else if (videoURL && !subtitlesURL) {
    console.warn(
      "[VOT] Subtitles files not found. Using the link only to the video file.",
    );
    translationHelp = {
      url: videoURL,
    };
  } else {
    console.error(
      `Failed to find subtitlesURL or videoURL. videoURL: ${videoURL}, subtitlesURL: ${subtitlesURL}`,
    );
  }

  const videoData = {
    duration,
    detectedLanguage,
    translationHelp,
  };

  utils_debug.log("udemy video data:", videoData);
  console.log("[VOT] Detected language: ", videoData.detectedLanguage);
  return videoData;
}

/* harmony default export */ const udemyUtils = ({
  getPlayer: udemyUtils_getPlayer,
  getPlayerData: udemyUtils_getPlayerData,
  getVideoData: udemyUtils_getVideoData,
  getModuleData,
  getCourseLang,
  getLectureData,
});

// EXTERNAL MODULE: ./node_modules/requestidlecallback-polyfill/index.js
var requestidlecallback_polyfill = __webpack_require__("./node_modules/requestidlecallback-polyfill/index.js");
;// CONCATENATED MODULE: ./src/utils/EventImpl.js
class EventImpl {
  constructor() {
    this.listeners = new Set();
  }

  hasListener(e) {
    return this.listeners.has(e);
  }

  dispatchToListener(handler, ...args) {
    try {
      handler(...args);
    } catch (exception) {
      console.error("[VOT]", exception);
    }
  }

  addListener(handler) {
    if (this.hasListener(handler)) {
      throw new Error("[VOT] The listener has already been added.");
    }
    this.listeners.add(handler);
  }

  removeListener(handler) {
    if (!this.hasListener(handler)) {
      throw new Error("[VOT] The listener has not been added yet.");
    }
    this.listeners.delete(handler);
  }

  dispatch(...args) {
    for (const handler of Array.from(this.listeners)) {
      this.dispatchToListener(handler, ...args);
    }
  }
}

;// CONCATENATED MODULE: ./src/utils/VideoObserver.js




function filterVideoNodes(nodes) {
  return Array.from(nodes).flatMap((node) => {
    if (node instanceof HTMLVideoElement) {
      return [node];
    }
    if (node instanceof HTMLElement) {
      return Array.from(node.querySelectorAll("video"));
    }
    return node.shadowRoot
      ? Array.from(node.shadowRoot.querySelectorAll("video"))
      : [];
  });
}

const adKeywords =
  /advertise|promo|sponsor|banner|commercial|preroll|midroll|postroll|ad-container|sponsored/i;

function isAdVideo(video) {
  if (adKeywords.test(video.className) || adKeywords.test(video.title)) {
    return true;
  }

  let parent = video.parentElement;
  while (parent) {
    if (adKeywords.test(parent.className) || adKeywords.test(parent.id)) {
      return true;
    }
    parent = parent.parentElement;
  }

  return false;
}

function isVideoReady(video) {
  return video.readyState >= 3;
}

function waitForVideoReady(video, callback) {
  function checkVideoState() {
    if (isVideoReady(video)) {
      callback(video);
    } else {
      requestAnimationFrame(checkVideoState);
    }
  }

  checkVideoState();
}

class VideoObserver {
  constructor() {
    this.videoCache = new Set();
    this.onVideoAdded = new EventImpl();
    this.onVideoRemoved = new EventImpl();
    this.observer = new MutationObserver((mutationsList) => {
      window.requestIdleCallback(
        () => {
          for (let i = 0; i < mutationsList.length; i++) {
            const mutation = mutationsList[i];
            if (mutation.type !== "childList") continue;

            const addedNodes = filterVideoNodes(mutation.addedNodes);
            for (let j = 0; j < addedNodes.length; j++) {
              this.checkAndHandleVideo(addedNodes[j]);
            }

            const removedNodes = filterVideoNodes(mutation.removedNodes);
            for (let k = 0; k < removedNodes.length; k++) {
              this.handleVideoRemoved(removedNodes[k]);
            }
          }
        },
        { timeout: 1000 },
      );
    });

    this.intersectionObserver = new IntersectionObserver(
      (entries) => {
        for (let i = 0; i < entries.length; i++) {
          const entry = entries[i];
          if (entry.isIntersecting) {
            this.handleIntersectingVideo(entry.target);
          }
        }
      },
      { threshold: 0.1 },
    );
  }

  enable() {
    this.observer.observe(document, {
      childList: true,
      subtree: true,
    });
    const videos = this.getAllVideoEls();
    for (let i = 0; i < videos.length; i++) {
      this.checkAndHandleVideo(videos[i]);
    }
  }

  disable() {
    this.observer.disconnect();
    this.intersectionObserver.disconnect();
  }

  getAllVideoEls() {
    const videos = document.querySelectorAll("video");
    if (videos.length) {
      return videos;
    }

    // Use it only if we don't find videos
    // It takes a long time to complete
    const els = document.querySelectorAll("*");
    const videoElements = new Set();
    function traverseShadowRoot(root) {
      if (!root) return;
      root.querySelectorAll("video").forEach((video) => {
        if (videoElements.has(video)) {
          return;
        }
        videoElements.add(video);
      });

      root.querySelectorAll("*").forEach((element) => {
        if (element.shadowRoot) {
          traverseShadowRoot(element.shadowRoot);
        }
      });
    }

    for (let i = 0; i < els.length; i++) {
      const el = els[i];
      if (el.shadowRoot) {
        traverseShadowRoot(el);
      }
    }

    return Array.from(videoElements);
  }

  checkAndHandleVideo(video) {
    if (this.videoCache.has(video)) {
      return;
    }
    this.videoCache.add(video);
    this.intersectionObserver.observe(video);
  }

  handleIntersectingVideo(video) {
    this.intersectionObserver.unobserve(video);
    if (isAdVideo(video)) {
      utils_debug.log("The promotional video was ignored", video);
      return;
    }
    waitForVideoReady(video, (readyVideo) => {
      this.handleVideoAdded(readyVideo);
    });
  }

  handleVideoAdded = (video) => {
    this.onVideoAdded.dispatch(video);
  };

  handleVideoRemoved = (video) => {
    if (!document.contains(video)) {
      this.videoCache.delete(video);
      this.onVideoRemoved.dispatch(video);
    }
  };
}

;// CONCATENATED MODULE: ./src/index.js





























const browserInfo = es5.getParser(window.navigator.userAgent).getResult();
const dontTranslateMusic = false; // Пока не придумал как стоит реализовать
const sitesChromiumBlocked = [...sitesInvidious, ...sitesPiped];
const cfOnlyExtensions = (/* unused pure expression or super */ null && ([
  "Violentmonkey",
  "FireMonkey",
  "Greasemonkey",
  "AdGuard",
  "OrangeMonkey",
]));
const videoLipSyncEvents = [
  "playing",
  "ratechange",
  "play",
  "waiting",
  "pause",
];

function genOptionsByOBJ(obj, conditionString) {
  return obj.map((code) => ({
    label: localizationProvider.get("langs")[code] ?? code.toUpperCase(),
    value: code,
    selected: conditionString === code,
  }));
}

<<<<<<< HEAD
const votOpts = {
  headers:
     true
      ? {}
      : 0,
  fetchFn: GM_fetch,
  hostVOT: votBackendUrl,
  host:  true ? proxyWorkerHost : 0,
};
=======
async function translateVideo(
  url,
  duration,
  requestLang,
  responseLang,
  translationHelp,
) {
  debug/* default */.A.log(
    `Translate video (url: ${url}, duration: ${duration}, requestLang: ${requestLang}, responseLang: ${responseLang})`,
  );

  debug/* default */.A.log("translationHelp:", translationHelp);

  try {
    const result = await rvt(
      url,
      duration,
      requestLang,
      responseLang,
      translationHelp,
    );

    if (!result.success) {
      throw new Error(localizationProvider/* localizationProvider */.j.get("requestTranslationFailed"));
    }

    const translateResponse = yandexProtobuf.decodeTranslationResponse(
      result.response,
    );
    console.log("[VOT] Translation response: ", translateResponse);

    switch (translateResponse.status) {
      case 0:
        throw new Error(translateResponse.message);
      case 1:
      case 5:
        // status 5 (dzen)
        // Отдает частичный контент т.е. аудио не для всего видео, а только для части (~10min)
        // так же возвращается оставшееся время перевода (remainingTime) через которое нужно сделать повторный запрос,
        // в котором будет возвращено полное аудио перевода и status 1.
        // Если включена часть видео без перевода, то пишет "Эта часть видео еще не переведена"
        return (
          translateResponse.url || localizationProvider/* localizationProvider */.j.get("audioNotReceived")
        );
      case 2:
        throw new Error(
          translateResponse.remainingTime
            ? (0,utils/* secsToStrTime */.ox)(translateResponse.remainingTime)
            : localizationProvider/* localizationProvider */.j.get("translationTakeFewMinutes"),
        );
      case 3:
      case 6:
        /*
          status: 3
          Иногда, в ответе приходит статус код 3, но видео всё, так же, ожидает перевода.
          В конечном итоге, это занимает слишком много времени,
          как-будто сервер не понимает, что данное видео уже недавно было переведено
          и заместо возвращения готовой ссылки на перевод начинает переводить видео заново
          при чём у него это получается за очень длительное время.

          status: 6
          Случайно встретил 6 статус код при котором видео так же продолжается перевод,
          но после него ничего сверхъестественного не происходит.
          Он появляется при первом запросе с 17=1, но не исключено,
          что может появится и просто так
        */
        throw new Error(localizationProvider/* localizationProvider */.j.get("videoBeingTranslated"));
      default:
        throw new Error("Unknown translation response status");
    }
  } catch (error) {
    debug/* default */.A.log("[VOT] Translation error:", error);
    throw error;
  }
}

async function translateStream(url, requestLang, responseLang) {
  debug/* default */.A.log(
    `Translate stream (url: ${url}, requestLang: ${requestLang}, responseLang: ${responseLang})`,
  );

  try {
    const result = await rst(
      url,
      requestLang,
      responseLang,
    );

    if (!result.success) {
      throw new Error(localizationProvider/* localizationProvider */.j.get("requestTranslationFailed"));
    }

    const streamResponse = yandexProtobuf.decodeStreamResponse(result.response);
    console.log("[VOT] Stream Translation response: ", streamResponse);

    switch (streamResponse.interval) {
      case 10:
        throw new Error(localizationProvider/* localizationProvider */.j.get("translationTakeFewMinutes"));
      case 20:
        return streamResponse || localizationProvider/* localizationProvider */.j.get("audioNotReceived");
      case 0:
        // stream removed or ended
        throw new Error(localizationProvider/* localizationProvider */.j.get("streamNoConnectionToServer"));
      default:
        throw new Error("Unknown stream response interval");
    }
  } catch (error) {
    debug/* default */.A.log("[VOT] Stream translation error:", error);
    throw error;
  }
}
>>>>>>> 65b486e2

class VideoHandler {
  // translate properties
  translateFromLang = "en"; // default language of video
  translateToLang = lang; // default language of audio response

  timer;

  videoData = "";
  firstPlay = true;
  audio = new Audio();
  audioContext = new (window.AudioContext || window.webkitAudioContext)();
  gainNode = this.audioContext.createGain();

  hls = initHls(); // debug enabled only in dev mode
  votClient = new ( true ? VOTWorkerClient : 0)(
    votOpts,
  );

  videoTranslations = [];
  videoTranslationTTL = 7200;

  downloadTranslationUrl = null;
  downloadSubtitlesUrl = null;

  autoRetry;
  streamPing;
  volumeOnStart;
  tempOriginalVolume; // temp video volume for syncing
  tempVolume; // temp translation volume for syncing
  firstSyncVolume = true; // used for skip 1st syncing with observer

  subtitlesList = [];
  subtitlesListVideoId = null;

  videoLastSrcObject = null;

  // button move
  dragging;

  constructor(video, container, site) {
    utils_debug.log(
      "[VideoHandler] add video:",
      video,
      "container:",
      container,
      this,
    );
    this.video = video;
    this.container = container;
    this.site = site;
    this.stopTranslationBound = this.stopTranslation.bind(this);
    this.handleVideoEventBound = this.handleVideoEvent.bind(this);
    this.changeOpacityOnEventBound = this.changeOpacityOnEvent.bind(this);
    this.resetTimerBound = this.resetTimer.bind(this);
    this.init();
  }

  async translateVideoImpl(
    videoData,
    requestLang,
    responseLang,
    translationHelp = null,
  ) {
    clearTimeout(this.autoRetry);
    utils_debug.log(
      videoData,
      `Translate video (requestLang: ${requestLang}, responseLang: ${responseLang})`,
    );

    if (
      (await getVideoID(this.site, window.location.href)) !== videoData.videoId
    ) {
      return null;
    }

    try {
      const res = await this.votClient.translateVideo({
        videoData,
        requestLang,
        responseLang,
        translationHelp,
      });
      utils_debug.log("Translate video result", res);
      if (res.translated && res.remainingTime < 1) {
        utils_debug.log("Video translation finished with this data: ", res);
        return res;
      }

      await this.updateTranslationErrorMsg(
        res.remainingTime > 0
          ? secsToStrTime(res.remainingTime)
          : res.message ??
              localizationProvider.get("translationTakeFewMinutes"),
      );
    } catch (err) {
      console.error("[VOT] Failed to translate video", err);
      await this.updateTranslationErrorMsg(err.data?.message ?? err);
      return null;
    }

    return new Promise((resolve) => {
      const timeoutDuration = this.subtitlesList.some(
        (item) => item.source === "yandex",
      )
        ? 20_000
        : 30_000;
      this.autoRetry = setTimeout(async () => {
        const res = await this.translateVideoImpl(
          videoData,
          requestLang,
          responseLang,
          translationHelp,
        );
        if (!res || (res.translated && res.remainingTime < 1)) {
          resolve(res);
        }
      }, timeoutDuration);
    });
  }

  async translateStreamImpl(videoData, requestLang, responseLang) {
    clearTimeout(this.autoRetry);
    utils_debug.log(
      videoData,
      `Translate stream (requestLang: ${requestLang}, responseLang: ${responseLang})`,
    );

    if (
      (await getVideoID(this.site, window.location.href)) !== videoData.videoId
    ) {
      return null;
    }

    try {
      const res = await this.votClient.translateStream({
        videoData,
        requestLang,
        responseLang,
      });
      utils_debug.log("Translate stream result", res);
      if (!res.translated && res.interval === 10) {
        await this.updateTranslationErrorMsg(
          localizationProvider.get("translationTakeFewMinutes"),
        );
        return new Promise((resolve) => {
          this.autoRetry = setTimeout(async () => {
            const res = await this.translateStreamImpl(
              videoData,
              requestLang,
              responseLang,
            );
            if (!res || !(!res.translated && res.interval === 10)) {
              resolve(res);
            }
          }, res.interval * 1000);
        });
      }

      if (res.message) {
        utils_debug.log(`Stream translation aborted! Message: ${res.message}`);
        throw new VOTLocalizedError("streamNoConnectionToServer");
      }

      if (!res.result) {
        utils_debug.log("Failed to find translation result! Data:", res);
        throw new VOTLocalizedError("audioNotReceived");
      }

      utils_debug.log("Stream translated successfully. Running...", res);

      this.streamPing = setInterval(async () => {
        utils_debug.log("Ping stream translation", res.pingId);
        this.votClient.pingStream({
          pingId: res.pingId,
        });
      }, res.interval * 1000);

      return res;
    } catch (err) {
      console.error("[VOT] Failed to translate stream", err);
      await this.updateTranslationErrorMsg(err.data?.message ?? err);
      return null;
    }
  }

  async autoTranslate() {
    if (
      this.site.host === "youtube" &&
      dontTranslateMusic &&
      youtubeUtils.isMusic()
    ) {
      return;
    }
    if (
      !(
        this.firstPlay &&
        this.data.autoTranslate === 1 &&
        this.videoData.videoId
      )
    )
      return;
    this.firstPlay = false;
    try {
      await this.translateExecutor(this.videoData.videoId);
    } catch (err) {
      console.error("[VOT]", err);
      this.transformBtn(
        "error",
        err?.name === "VOTLocalizedError" ? err.localizedMessage : err,
      );
    }
  }

  async init() {
    if (this.initialized) return;

    const audioProxyDefault =
      lang === "uk" && "cloudflare" === "cloudflare" ? 1 : 0;

    const dataPromises = {
      autoTranslate: votStorage.get("autoTranslate", 0, true),
      dontTranslateLanguage: votStorage.get("dontTranslateLanguage", lang),
      dontTranslateYourLang: votStorage.get("dontTranslateYourLang", 1, true),
      autoSetVolumeYandexStyle: votStorage.get(
        "autoSetVolumeYandexStyle",
        1,
        true,
      ),
      autoVolume: votStorage.get("autoVolume", defaultAutoVolume, true),
      buttonPos: votStorage.get("buttonPos", "default"),
      showVideoSlider: votStorage.get("showVideoSlider", 1, true),
      syncVolume: votStorage.get("syncVolume", 0, true),
      subtitlesMaxLength: votStorage.get("subtitlesMaxLength", 300, true),
      highlightWords: votStorage.get("highlightWords", 0, true),
      responseLanguage: votStorage.get("responseLanguage", lang),
      defaultVolume: votStorage.get("defaultVolume", 100, true),
      udemyData: votStorage.get("udemyData", { accessToken: "", expires: 0 }),
      audioProxy: votStorage.get("audioProxy", audioProxyDefault, true),
      showPiPButton: votStorage.get("showPiPButton", 0, true),
      translateAPIErrors: votStorage.get("translateAPIErrors", 1, true),
      translationService: votStorage.get(
        "translationService",
        defaultTranslationService,
      ),
      detectService: votStorage.get("detectService", defaultDetectService),
      m3u8ProxyHost: votStorage.get("m3u8ProxyHost", m3u8ProxyHost),
      proxyWorkerHost: votStorage.get("proxyWorkerHost", proxyWorkerHost),
      audioBooster: votStorage.get("audioBooster", 0, true),
    };

    this.data = Object.fromEntries(
      await Promise.all(
        Object.entries(dataPromises).map(async ([key, promise]) => [
          key,
          await promise,
        ]),
      ),
    );

    console.log("[db] data from db: ", this.data);

    this.subtitlesWidget = new SubtitlesWidget(
      this.video,
      this.container,
      this.site,
    );
    this.subtitlesWidget.setMaxLength(this.data.subtitlesMaxLength);
    this.subtitlesWidget.setHighlightWords(this.data.highlightWords);

    // audio booster
    this.audio.crossOrigin = "anonymous";
    this.gainNode.connect(this.audioContext.destination);
    this.audioSource = this.audioContext.createMediaElementSource(this.audio);
    this.audioSource.connect(this.gainNode);

    this.initUI();
    this.initUIEvents();

    if (true) {
      this.votClient.host = this.data.proxyWorkerHost;
    }

    const videoHasNoSource =
      !this.video.src && !this.video.currentSrc && !this.video.srcObject;
    this.votButton.container.hidden = videoHasNoSource;
    if (videoHasNoSource) {
      this.votMenu.container.hidden = true;
    } else {
      this.videoData = await this.getVideoData();
      this.setSelectMenuValues(
        this.videoData.detectedLanguage,
        this.data.responseLanguage ?? "ru",
      );
    }

    await this.updateSubtitles();
    await this.changeSubtitlesLang("disabled");
    await this.autoTranslate();
    this.translateToLang = this.data.responseLanguage ?? "ru";

    this.initExtraEvents();

    this.initialized = true;
  }

  transformBtn(status = "none", text) {
    this.votButton.container.dataset.status = status;
    this.votButton.container.dataset.translating =
      status === "error"
        ? text.includes(localizationProvider.get("translationTake"))
        : false;
    this.votButton.label.innerHTML = text;
    this.votButton.container.title = status === "error" ? text : "";
  }

  initUI() {
    // VOT Button
    {
      this.votButton = ui.createVOTButton(
        localizationProvider.get("translateVideo"),
      );
      // use an additional check because sometimes this.video.clientWidth = 0

      if (
        this.data?.buttonPos &&
        this.data?.buttonPos !== "default" &&
        this.container.clientWidth &&
        this.container.clientWidth > 550
      ) {
        this.votButton.container.dataset.direction = "column";
        this.votButton.container.dataset.position = this.data?.buttonPos;
      } else {
        this.votButton.container.dataset.direction = "row";
        this.votButton.container.dataset.position = "default";
      }
      this.container.appendChild(this.votButton.container);

      this.votButton.pipButton.hidden =
        !isPiPAvailable() || !this.data?.showPiPButton;
      this.votButton.separator2.hidden =
        !isPiPAvailable() || !this.data?.showPiPButton;

      this.votButton.container.addEventListener("click", (e) => {
        e.preventDefault();
        e.stopPropagation();
        e.stopImmediatePropagation();
      });
    }

    // VOT Menu
    {
      this.votMenu = ui.createVOTMenu(localizationProvider.get("VOTSettings"));
      this.votMenu.container.dataset.position =
        this.container.clientWidth && this.container.clientWidth > 550
          ? this.data?.buttonPos
          : "default";
      this.container.appendChild(this.votMenu.container);

      this.votDownloadButton = ui.createIconButton(
        `<svg xmlns="http://www.w3.org/2000/svg" width="24" height="100%" viewBox="0 -960 960 960"><path d="M480-337q-8 0-15-2.5t-13-8.5L308-492q-12-12-11.5-28t11.5-28q12-12 28.5-12.5T365-549l75 75v-286q0-17 11.5-28.5T480-800q17 0 28.5 11.5T520-760v286l75-75q12-12 28.5-11.5T652-548q11 12 11.5 28T652-492L508-348q-6 6-13 8.5t-15 2.5ZM240-160q-33 0-56.5-23.5T160-240v-80q0-17 11.5-28.5T200-360q17 0 28.5 11.5T240-320v80h480v-80q0-17 11.5-28.5T760-360q17 0 28.5 11.5T800-320v80q0 33-23.5 56.5T720-160H240Z"/></svg>`,
      );
      this.votDownloadButton.hidden = true;
      this.votMenu.headerContainer.appendChild(this.votDownloadButton);

      this.votDownloadSubtitlesButton = ui.createIconButton(
        `<svg xmlns="http://www.w3.org/2000/svg" width="24" height="100%" viewBox="0 0 24 24"><path d="M4 20q-.825 0-1.413-.588T2 18V6q0-.825.588-1.413T4 4h16q.825 0 1.413.588T22 6v12q0 .825-.588 1.413T20 20H4Zm2-4h8v-2H6v2Zm10 0h2v-2h-2v2ZM6 12h2v-2H6v2Zm4 0h8v-2h-8v2Z"/></svg>`,
      );
      this.votDownloadSubtitlesButton.hidden = true;
      this.votMenu.headerContainer.appendChild(this.votDownloadSubtitlesButton);

      this.votSettingsButton = ui.createIconButton(
        `<svg xmlns="http://www.w3.org/2000/svg" width="24" height="100%" viewBox="0 -960 960 960"><path d="M555-80H405q-15 0-26-10t-13-25l-12-93q-13-5-24.5-12T307-235l-87 36q-14 5-28 1t-22-17L96-344q-8-13-5-28t15-24l75-57q-1-7-1-13.5v-27q0-6.5 1-13.5l-75-57q-12-9-15-24t5-28l74-129q7-14 21.5-17.5T220-761l87 36q11-8 23-15t24-12l12-93q2-15 13-25t26-10h150q15 0 26 10t13 25l12 93q13 5 24.5 12t22.5 15l87-36q14-5 28-1t22 17l74 129q8 13 5 28t-15 24l-75 57q1 7 1 13.5v27q0 6.5-2 13.5l75 57q12 9 15 24t-5 28l-74 128q-8 13-22.5 17.5T738-199l-85-36q-11 8-23 15t-24 12l-12 93q-2 15-13 25t-26 10Zm-73-260q58 0 99-41t41-99q0-58-41-99t-99-41q-59 0-99.5 41T342-480q0 58 40.5 99t99.5 41Zm0-80q-25 0-42.5-17.5T422-480q0-25 17.5-42.5T482-540q25 0 42.5 17.5T542-480q0 25-17.5 42.5T482-420Zm-2-60Zm-40 320h79l14-106q31-8 57.5-23.5T639-327l99 41 39-68-86-65q5-14 7-29.5t2-31.5q0-16-2-31.5t-7-29.5l86-65-39-68-99 42q-22-23-48.5-38.5T533-694l-13-106h-79l-14 106q-31 8-57.5 23.5T321-633l-99-41-39 68 86 64q-5 15-7 30t-2 32q0 16 2 31t7 30l-86 65 39 68 99-42q22 23 48.5 38.5T427-266l13 106Z"/></svg>`,
      );
      this.votMenu.headerContainer.appendChild(this.votSettingsButton);

      this.votTranslationLanguageSelect = ui.createVOTLanguageSelect({
        fromTitle:
          localizationProvider.get("langs")[this.video.detectedLanguage],
        fromDialogTitle: localizationProvider.get("videoLanguage"),
        fromItems: genOptionsByOBJ(
          availableLangs,
          this.videoData.detectedLanguage,
        ),
        fromOnSelectCB: async (e) => {
          utils_debug.log(
            "[fromOnSelectCB] select from language",
            e.target.dataset.votValue,
          );
          this.videoData = await this.getVideoData();
          this.setSelectMenuValues(
            e.target.dataset.votValue,
            this.videoData.responseLanguage,
          );
        },
        toTitle: localizationProvider.get("langs")[this.video.responseLanguage],
        toDialogTitle: localizationProvider.get("translationLanguage"),
        toItems: genOptionsByOBJ(availableTTS, this.videoData.responseLanguage),
        toOnSelectCB: async (e) => {
          const newLang = e.target.dataset.votValue;
          utils_debug.log("[toOnSelectCB] select to language", newLang);
          this.data.responseLanguage = this.translateToLang = newLang;
          await votStorage.set("responseLanguage", this.data.responseLanguage);
          utils_debug.log(
            "Response Language value changed. New value: ",
            this.data.responseLanguage,
          );
          this.videoData = await this.getVideoData();
          this.setSelectMenuValues(
            this.videoData.detectedLanguage,
            this.data.responseLanguage,
          );
        },
      });

      this.votMenu.bodyContainer.appendChild(
        this.votTranslationLanguageSelect.container,
      );

      this.votSubtitlesSelect = ui.createVOTSelect(
        localizationProvider.get("VOTSubtitlesDisabled"),
        localizationProvider.get("VOTSubtitles"),
        [
          {
            label: localizationProvider.get("VOTSubtitlesDisabled"),
            value: "disabled",
            selected: true,
            disabled: false,
          },
        ],
        {
          onSelectCb: async (e) => {
            await this.changeSubtitlesLang(e.target.dataset.votValue);
          },
          labelElement: ui.createVOTSelectLabel(
            localizationProvider.get("VOTSubtitles"),
          ),
        },
      );

      this.votMenu.bodyContainer.appendChild(this.votSubtitlesSelect.container);

      this.votVideoVolumeSlider = ui.createSlider(
        `${localizationProvider.get("VOTVolume")}: <strong>${
          this.getVideoVolume() * 100
        }%</strong>`,
        this.getVideoVolume() * 100,
      );
      this.votVideoVolumeSlider.container.hidden =
        this.data.showVideoSlider !== 1 ||
        this.votButton.container.dataset.status !== "success";
      this.votMenu.bodyContainer.appendChild(
        this.votVideoVolumeSlider.container,
      );

      this.votVideoTranslationVolumeSlider = ui.createSlider(
        `${localizationProvider.get("VOTVolumeTranslation")}: <strong>${
          this.data?.defaultVolume ?? 100
        }%</strong>`,
        this.data?.defaultVolume ?? 100,
        0,
        this.data.audioBooster ? maxAudioVolume : 100,
      );
      this.votVideoTranslationVolumeSlider.container.hidden =
        this.votButton.container.dataset.status !== "success";
      this.votMenu.bodyContainer.appendChild(
        this.votVideoTranslationVolumeSlider.container,
      );

      this.votMenu.container.addEventListener("click", (e) => {
        e.preventDefault();
        e.stopPropagation();
        e.stopImmediatePropagation();
      });
    }

    // VOT Settings
    {
      this.votSettingsDialog = ui.createDialog(
        localizationProvider.get("VOTSettings"),
      );
      document.documentElement.appendChild(this.votSettingsDialog.container);

      this.votTranslationHeader = ui.createHeader(
        localizationProvider.get("translationSettings"),
      );
      this.votSettingsDialog.bodyContainer.appendChild(
        this.votTranslationHeader,
      );

      this.votAutoTranslateCheckbox = ui.createCheckbox(
        localizationProvider.get("VOTAutoTranslate"),
        this.data?.autoTranslate ?? false,
      );
      this.votSettingsDialog.bodyContainer.appendChild(
        this.votAutoTranslateCheckbox.container,
      );

      this.votDontTranslateYourLangSelect = ui.createVOTSelect(
        localizationProvider.get("langs")[
          votStorage.syncGet("dontTranslateLanguage", lang)
        ],
        localizationProvider.get("VOTDontTranslateYourLang"),
        genOptionsByOBJ(
          availableLangs,
          votStorage.syncGet("dontTranslateLanguage", lang),
        ),
        {
          onSelectCb: async (e) => {
            this.data.dontTranslateLanguage = e.target.dataset.votValue;
            await votStorage.set(
              "dontTranslateLanguage",
              this.data.dontTranslateLanguage,
            );
          },
          labelElement: ui.createCheckbox(
            localizationProvider.get("VOTDontTranslateYourLang"),
            this.data?.dontTranslateYourLang ?? true,
          ).container,
        },
      );

      this.votSettingsDialog.bodyContainer.appendChild(
        this.votDontTranslateYourLangSelect.container,
      );

      this.votAutoSetVolumeCheckbox = ui.createCheckbox(
        `${localizationProvider.get("VOTAutoSetVolume")}`,
        this.data?.autoSetVolumeYandexStyle ?? true,
      );
      this.votSettingsDialog.bodyContainer.appendChild(
        this.votAutoSetVolumeCheckbox.container,
      );
      this.votAutoSetVolumeSlider = ui.createSlider(
        `<strong>${(this.data?.autoVolume ?? defaultAutoVolume) * 100}%</strong>`,
        (this.data?.autoVolume ?? defaultAutoVolume) * 100,
        0,
        100,
      );
      this.votSettingsDialog.bodyContainer.appendChild(
        this.votAutoSetVolumeSlider.container,
      );

      this.votShowVideoSliderCheckbox = ui.createCheckbox(
        localizationProvider.get("VOTShowVideoSlider"),
        this.data?.showVideoSlider ?? false,
      );
      this.votSettingsDialog.bodyContainer.appendChild(
        this.votShowVideoSliderCheckbox.container,
      );

      this.votAudioBoosterCheckbox = ui.createCheckbox(
        localizationProvider.get("VOTAudioBooster"),
        this.data?.audioBooster ?? false,
      );
      this.votSettingsDialog.bodyContainer.appendChild(
        this.votAudioBoosterCheckbox.container,
      );

      // udemy only
      this.votUdemyDataTextfield = ui.createTextfield(
        localizationProvider.get("VOTUdemyData"),
        this.data?.udemyData?.accessToken ?? "",
      );
      this.votUdemyDataTextfield.container.hidden = this.site.host !== "udemy";
      this.votSettingsDialog.bodyContainer.appendChild(
        this.votUdemyDataTextfield.container,
      );

      this.votSyncVolumeCheckbox = ui.createCheckbox(
        localizationProvider.get("VOTSyncVolume"),
        this.data?.syncVolume ?? false,
      );
      this.votSettingsDialog.bodyContainer.appendChild(
        this.votSyncVolumeCheckbox.container,
      );

      this.votTranslationServiceSelect = ui.createVOTSelect(
        votStorage
          .syncGet("translationService", defaultTranslationService)
          .toUpperCase(),
        localizationProvider.get("VOTTranslationService"),
        genOptionsByOBJ(
          translateServices,
          votStorage.syncGet("translationService", defaultTranslationService),
        ),
        {
          onSelectCb: async (e) => {
            this.data.translationService = e.target.dataset.votValue;
            await votStorage.set(
              "translationService",
              this.data.translationService,
            );
          },
          labelElement: ui.createCheckbox(
            localizationProvider.get("VOTTranslateAPIErrors"),
            this.data.translateAPIErrors ?? true,
          ).container,
        },
      );
      this.votTranslationServiceSelect.container.hidden =
        localizationProvider.lang === "ru";
      this.votSettingsDialog.bodyContainer.appendChild(
        this.votTranslationServiceSelect.container,
      );

      this.votDetectServiceSelect = ui.createVOTSelect(
        votStorage.syncGet("detectService", defaultDetectService).toUpperCase(),
        localizationProvider.get("VOTDetectService"),
        genOptionsByOBJ(
          detectServices,
          votStorage.syncGet("detectService", defaultDetectService),
        ),
        {
          onSelectCb: async (e) => {
            this.data.detectService = e.target.dataset.votValue;
            await votStorage.set("detectService", this.data.detectService);
          },
          labelElement: ui.createVOTSelectLabel(
            localizationProvider.get("VOTDetectService"),
          ),
        },
      );
      this.votSettingsDialog.bodyContainer.appendChild(
        this.votDetectServiceSelect.container,
      );

      // SUBTITLES

      this.votSubtitlesHeader = ui.createHeader(
        localizationProvider.get("subtitlesSettings"),
      );
      this.votSettingsDialog.bodyContainer.appendChild(this.votSubtitlesHeader);

      this.votSubtitlesMaxLengthSlider = ui.createSlider(
        `${localizationProvider.get("VOTSubtitlesMaxLength")}: <strong>${
          this.data?.subtitlesMaxLength ?? 300
        }</strong>`,
        this.data?.subtitlesMaxLength ?? 300,
        50,
        300,
      );
      this.votSettingsDialog.bodyContainer.appendChild(
        this.votSubtitlesMaxLengthSlider.container,
      );

      this.votSubtitlesHighlightWordsCheckbox = ui.createCheckbox(
        localizationProvider.get("VOTHighlightWords"),
        this.data?.highlightWords ?? false,
      );
      this.votSettingsDialog.bodyContainer.appendChild(
        this.votSubtitlesHighlightWordsCheckbox.container,
      );

      // PROXY

      this.votProxyHeader = ui.createHeader(
        localizationProvider.get("proxySettings"),
      );
      this.votSettingsDialog.bodyContainer.appendChild(this.votProxyHeader);

      this.votM3u8ProxyHostTextfield = ui.createTextfield(
        localizationProvider.get("VOTM3u8ProxyHost"),
        this.data?.m3u8ProxyHost,
        m3u8ProxyHost,
      );
      this.votSettingsDialog.bodyContainer.appendChild(
        this.votM3u8ProxyHostTextfield.container,
      );

      // cf version only
      this.votProxyWorkerHostTextfield = ui.createTextfield(
        localizationProvider.get("VOTProxyWorkerHost"),
        this.data?.proxyWorkerHost,
        proxyWorkerHost,
      );
      this.votProxyWorkerHostTextfield.container.hidden =
        "cloudflare" !== "cloudflare";
      this.votSettingsDialog.bodyContainer.appendChild(
        this.votProxyWorkerHostTextfield.container,
      );

      // cf version only
      this.votAudioProxyCheckbox = ui.createCheckbox(
        localizationProvider.get("VOTAudioProxy"),
        this.data?.audioProxy ?? false,
      );
      this.votAudioProxyCheckbox.container.hidden = "cloudflare" !== "cloudflare";
      this.votSettingsDialog.bodyContainer.appendChild(
        this.votAudioProxyCheckbox.container,
      );

      // ABOUT

      this.votAboutHeader = ui.createHeader(localizationProvider.get("about"));
      this.votSettingsDialog.bodyContainer.appendChild(this.votAboutHeader);

      this.votLanguageSelect = ui.createVOTSelect(
        localizationProvider.get("langs")[
          // eslint-disable-next-line sonarjs/no-duplicate-string
          votStorage.syncGet("locale-lang-override", "auto")
        ],
        localizationProvider.get("VOTMenuLanguage"),
        genOptionsByOBJ(
          availableLocales,
          votStorage.syncGet("locale-lang-override", "auto"),
        ),
        {
          onSelectCb: async (e) => {
            await votStorage.set(
              "locale-lang-override",
              e.target.dataset.votValue,
            );
          },
          labelElement: ui.createVOTSelectLabel(
            localizationProvider.get("VOTMenuLanguage"),
          ),
        },
      );

      this.votSettingsDialog.bodyContainer.appendChild(
        this.votLanguageSelect.container,
      );

      this.votShowPiPButtonCheckbox = ui.createCheckbox(
        localizationProvider.get("VOTShowPiPButton"),
        this.data?.showPiPButton ?? false,
      );
      this.votShowPiPButtonCheckbox.container.hidden = !isPiPAvailable();
      this.votSettingsDialog.bodyContainer.appendChild(
        this.votShowPiPButtonCheckbox.container,
      );

      this.votVersionInfo = ui.createInformation(
        `${localizationProvider.get("VOTVersion")}:`,
         true
          ? `cloudflare ${GM_info.script.version}`
          : 0,
      );
      this.votSettingsDialog.bodyContainer.appendChild(
        this.votVersionInfo.container,
      );

      this.votAuthorsInfo = ui.createInformation(
        `${localizationProvider.get("VOTAuthors")}:`,
        GM_info.script.author,
      );
      this.votSettingsDialog.bodyContainer.appendChild(
        this.votAuthorsInfo.container,
      );

      this.votLoaderInfo = ui.createInformation(
        `${localizationProvider.get("VOTLoader")}:`,
        `${GM_info.scriptHandler} v${GM_info.version}`,
      );
      this.votSettingsDialog.bodyContainer.appendChild(
        this.votLoaderInfo.container,
      );

      this.votBrowserInfo = ui.createInformation(
        `${localizationProvider.get("VOTBrowser")}:`,
        `${browserInfo.browser.name} ${browserInfo.browser.version} (${browserInfo.os.name} ${browserInfo.os.version})`,
      );
      this.votSettingsDialog.bodyContainer.appendChild(
        this.votBrowserInfo.container,
      );

      this.votResetSettingsButton = ui.createButton(
        localizationProvider.get("resetSettings"),
      );
      this.votSettingsDialog.bodyContainer.appendChild(
        this.votResetSettingsButton,
      );
    }
  }

  initUIEvents() {
    // VOT Button
    {
      this.votButton.translateButton.addEventListener("click", () => {
        (async () => {
          if (this.audio.src) {
            utils_debug.log("[click translationBtn] audio.src is not empty");
            this.stopTranslate();
            return;
          }

          if (this.hls.url) {
            utils_debug.log("[click translationBtn] hls is not empty");
            this.stopTranslate();
            return;
          }

          try {
            utils_debug.log("[click translationBtn] trying execute translation");

            if (!this.videoData.videoId) {
              throw new VOTLocalizedError("VOTNoVideoIDFound");
            }

            // при скролле ленты клипов в вк сохраняется старый айди видео для перевода,
            // но для субтитров используется новый, поэтому перед запуском перевода необходимо получить актуальный айди
            if (
              this.site.host === "vk" &&
              this.site.additionalData === "clips"
            ) {
              this.videoData = await this.getVideoData();
            }
            await this.translateExecutor(this.videoData.videoId);
          } catch (err) {
            console.error("[VOT]", err);
            if (err?.name === "VOTLocalizedError") {
              this.transformBtn("error", err.localizedMessage);
            } else {
              this.transformBtn("error", err);
            }
          }
        })();
      });

      this.votButton.pipButton.addEventListener("click", () => {
        (async () => {
          if (this.video !== document.pictureInPictureElement) {
            await this.video.requestPictureInPicture();
          } else {
            await document.exitPictureInPicture();
          }
        })();
      });

      this.votButton.menuButton.addEventListener("click", () => {
        this.votMenu.container.hidden = !this.votMenu.container.hidden;
      });

      this.votButton.container.addEventListener("mousedown", () => {
        this.dragging = true;
      });

      this.container.addEventListener("mouseup", () => {
        this.dragging = false;
      });

      this.container.addEventListener("mousemove", async (e) => {
        if (this.dragging) {
          e.preventDefault();

          const percentX = (e.clientX / this.container.clientWidth) * 100;
          // const percentY = (e.clientY / this.video.clientHeight) * 100;

          this.data.buttonPos =
            this.container.clientWidth && this.container.clientWidth > 550
              ? percentX <= 44
                ? "left"
                : percentX >= 66
                  ? "right"
                  : "default"
              : "default";
          this.votButton.container.dataset.direction =
            this.data.buttonPos === "default" ? "row" : "column";
          this.votButton.container.dataset.position = this.data.buttonPos;
          this.votMenu.container.dataset.position = this.data.buttonPos;
          if (this.container.clientWidth && this.container.clientWidth > 550) {
            await votStorage.set("buttonPos", this.data.buttonPos);
          }
        }
      });
    }

    // VOT Menu
    {
      this.votDownloadButton.addEventListener("click", () => {
        if (this.downloadTranslationUrl) {
          window.open(this.downloadTranslationUrl, "_blank").focus();
        }
      });

      this.votDownloadSubtitlesButton.addEventListener("click", async () => {
        const srtContent = convertSubs(this.yandexSubtitles, "srt");
        const blob = new Blob([srtContent], { type: "text/plain" });
        const url = URL.createObjectURL(blob);
        const a = document.createElement("a");
        a.href = url;
        a.download = `subtitles_${this.videoData.videoId}.srt`;
        a.click();
        URL.revokeObjectURL(url);
      });

      this.votSettingsButton.addEventListener("click", () => {
        this.votSettingsDialog.container.hidden =
          !this.votSettingsDialog.container.hidden;
        if (document.fullscreenElement || document.webkitFullscreenElement) {
          document.webkitExitFullscreen && document.webkitExitFullscreen();
          document.exitFullscreen && document.exitFullscreen();
        }
      });

      this.votVideoVolumeSlider.input.addEventListener("input", (e) => {
        const value = Number(e.target.value);
        this.votVideoVolumeSlider.label.querySelector("strong").innerHTML =
          `${value}%`;
        this.setVideoVolume(value / 100);
        if (this.data.syncVolume) {
          this.syncVolumeWrapper("video", value);
        }
      });

      this.votVideoTranslationVolumeSlider.input.addEventListener(
        "input",
        (e) => {
          (async () => {
            this.data.defaultVolume = Number(e.target.value);
            await votStorage.set("defaultVolume", this.data.defaultVolume);
            this.votVideoTranslationVolumeSlider.label.querySelector(
              "strong",
            ).innerHTML = `${this.data.defaultVolume}%`;
            this.gainNode.gain.value = this.data.defaultVolume / 100;
            if (!this.data.syncVolume) {
              return;
            }

            this.syncVolumeWrapper("translation", this.data.defaultVolume);
            if (
              ["youtube", "googledrive"].includes(this.site.host) &&
              this.site.additionalData !== "mobile"
            ) {
              // fix update youtube volume slider
              this.setVideoVolume(this.tempOriginalVolume / 100);
            }
          })();
        },
      );
    }

    // VOT Settings
    {
      this.votAutoTranslateCheckbox.input.addEventListener("change", (e) => {
        (async () => {
          this.data.autoTranslate = Number(e.target.checked);
          await votStorage.set("autoTranslate", this.data.autoTranslate);
          await this.autoTranslate();
          utils_debug.log(
            "autoTranslate value changed. New value: ",
            this.data.autoTranslate,
          );
        })();
      });

      this.votDontTranslateYourLangSelect.labelElement.addEventListener(
        "change",
        (e) => {
          (async () => {
            this.data.dontTranslateYourLang = Number(e.target.checked);
            await votStorage.set(
              "dontTranslateYourLang",
              this.data.dontTranslateYourLang,
            );
            utils_debug.log(
              "dontTranslateYourLang value changed. New value: ",
              this.data.dontTranslateYourLang,
            );
          })();
        },
      );

      this.votAutoSetVolumeCheckbox.input.addEventListener("change", (e) => {
        (async () => {
          this.data.autoSetVolumeYandexStyle = Number(e.target.checked);
          await votStorage.set(
            "autoSetVolumeYandexStyle",
            this.data.autoSetVolumeYandexStyle,
          );
          utils_debug.log(
            "autoSetVolumeYandexStyle value changed. New value: ",
            this.data.autoSetVolumeYandexStyle,
          );
        })();
      });

      this.votAutoSetVolumeSlider.input.addEventListener("input", (e) => {
        (async () => {
          const presetAutoVolume = Number(e.target.value);
          this.data.autoVolume = (presetAutoVolume / 100).toFixed(2);
          await votStorage.set("autoVolume", this.data.autoVolume);
          this.votAutoSetVolumeSlider.label.querySelector("strong").innerHTML =
            `${presetAutoVolume}%`;
        })();
      });

      this.votShowVideoSliderCheckbox.input.addEventListener("change", (e) => {
        (async () => {
          this.data.showVideoSlider = Number(e.target.checked);
          await votStorage.set("showVideoSlider", this.data.showVideoSlider);
          utils_debug.log(
            "showVideoSlider value changed. New value: ",
            this.data.showVideoSlider,
          );
          this.votVideoVolumeSlider.container.hidden =
            this.data.showVideoSlider !== 1 ||
            this.votButton.container.dataset.status !== "success";
        })();
      });

      this.votAudioBoosterCheckbox.input.addEventListener("change", (e) => {
        (async () => {
          this.data.audioBooster = Number(e.target.checked);
          await votStorage.set("audioBooster", this.data.audioBooster);
          utils_debug.log(
            "audioBooster value changed. New value: ",
            this.data.audioBooster,
          );

          const currentAudioVolume =
            this.votVideoTranslationVolumeSlider.input.value;
          this.votVideoTranslationVolumeSlider.input.max = this.data
            .audioBooster
            ? maxAudioVolume
            : 100;
          if (!this.data.audioBooster) {
            this.votVideoTranslationVolumeSlider.input.value =
              currentAudioVolume > 100 ? 100 : currentAudioVolume;
            this.votVideoTranslationVolumeSlider.input.dispatchEvent(
              new Event("input"),
            );
          }
        })();
      });

      this.votUdemyDataTextfield.input.addEventListener("change", (e) => {
        (async () => {
          this.data.udemyData = {
            accessToken: e.target.value,
            expires: new Date().getTime(),
          };
          await votStorage.set("udemyData", this.data.udemyData);
          utils_debug.log(
            "udemyData value changed. New value: ",
            this.data.udemyData,
          );
          window.location.reload();
        })();
      });

      this.votSyncVolumeCheckbox.input.addEventListener("change", (e) => {
        (async () => {
          this.data.syncVolume = Number(e.target.checked);
          await votStorage.set("syncVolume", this.data.syncVolume);
          utils_debug.log(
            "syncVolume value changed. New value: ",
            this.data.syncVolume,
          );
        })();
      });

      this.votTranslationServiceSelect.labelElement.addEventListener(
        "change",
        (e) => {
          (async () => {
            this.data.translateAPIErrors = Number(e.target.checked);
            await votStorage.set(
              "translateAPIErrors",
              this.data.translateAPIErrors,
            );
            utils_debug.log(
              "translateAPIErrors value changed. New value: ",
              this.data.translateAPIErrors,
            );
          })();
        },
      );

      // SUBTITLES

      this.votSubtitlesMaxLengthSlider.input.addEventListener("input", (e) => {
        (async () => {
          this.data.subtitlesMaxLength = Number(e.target.value);
          await votStorage.set(
            "subtitlesMaxLength",
            this.data.subtitlesMaxLength,
          );
          this.votSubtitlesMaxLengthSlider.label.querySelector(
            "strong",
          ).innerHTML = `${this.data.subtitlesMaxLength}`;
          this.subtitlesWidget.setMaxLength(this.data.subtitlesMaxLength);
        })();
      });

      this.votSubtitlesHighlightWordsCheckbox.input.addEventListener(
        "change",
        (e) => {
          (async () => {
            this.data.highlightWords = Number(e.target.checked);
            await votStorage.set("highlightWords", this.data.highlightWords);
            utils_debug.log(
              "highlightWords value changed. New value: ",
              this.data.highlightWords,
            );
            this.subtitlesWidget.setHighlightWords(this.data.highlightWords);
          })();
        },
      );

      this.votShowPiPButtonCheckbox.input.addEventListener("change", (e) => {
        (async () => {
          this.data.showPiPButton = Number(e.target.checked);
          await votStorage.set("showPiPButton", this.data.showPiPButton);
          utils_debug.log(
            "showPiPButton value changed. New value: ",
            this.data.showPiPButton,
          );
          this.votButton.pipButton.hidden =
            !isPiPAvailable() || !this.data.showPiPButton;
          this.votButton.separator2.hidden =
            !isPiPAvailable() || !this.data.showPiPButton;
        })();
      });

      // PROXY

      this.votM3u8ProxyHostTextfield.input.addEventListener("change", (e) => {
        (async () => {
          this.data.m3u8ProxyHost = e.target.value || m3u8ProxyHost;
          await votStorage.set("m3u8ProxyHost", this.data.m3u8ProxyHost);
          utils_debug.log(
            "m3u8ProxyHost value changed. New value: ",
            this.data.m3u8ProxyHost,
          );
        })();
      });

      this.votProxyWorkerHostTextfield.input.addEventListener("change", (e) => {
        (async () => {
          this.data.proxyWorkerHost = e.target.value || proxyWorkerHost;
          await votStorage.set("proxyWorkerHost", this.data.proxyWorkerHost);
          utils_debug.log(
            "proxyWorkerHost value changed. New value: ",
            this.data.proxyWorkerHost,
          );
          window.location.reload();
        })();
      });

      this.votAudioProxyCheckbox.input.addEventListener("change", (e) => {
        (async () => {
          this.data.audioProxy = Number(e.target.checked);
          await votStorage.set("audioProxy", this.data.audioProxy);
          utils_debug.log(
            "audioProxy value changed. New value: ",
            this.data.audioProxy,
          );
        })();
      });

      this.votResetSettingsButton.addEventListener("click", () => {
        (async () => {
          localizationProvider.reset();
          const valuesForClear = await votStorage.list();
          for (let i = 0; i < valuesForClear.length; i++) {
            const v = valuesForClear[i];
            if (!localizationProvider.gmValues.includes(v)) {
              votStorage.syncDelete(v);
            }
          }
          window.location.reload();
        })();
      });
    }
  }

  releaseExtraEvents() {
    this.resizeObserver?.disconnect();
    if (
      ["youtube", "googledrive"].includes(this.site.host) &&
      this.site.additionalData !== "mobile"
    ) {
      this.syncVolumeObserver?.disconnect();
    }

    if (this.extraEvents) {
      for (let i = 0; i < this.extraEvents.length; i++) {
        const e = this.extraEvents[i];
        e.element.removeEventListener(e.event, e.handler);
      }
    }
  }

  initExtraEvents() {
    this.extraEvents = [];

    const addExtraEventListener = (element, event, handler) => {
      this.extraEvents.push({
        element,
        event,
        handler,
      });
      element.addEventListener(event, handler);
    };

    const addExtraEventListeners = (element, events, handler) => {
      for (const event of events) {
        addExtraEventListener(element, event, handler);
      }
    };

    this.resizeObserver = new ResizeObserver((entries) => {
      for (let i = 0; i < entries.length; i++) {
        const e = entries[i];
        this.votMenu.container.setAttribute(
          "style",
          `--vot-container-height: ${e.contentRect.height}px`,
        );
      }

      const isBigWidth =
        this.container.clientWidth && this.container.clientWidth > 550;

      this.votButton.container.dataset.position =
        this.votMenu.container.dataset.position = isBigWidth
          ? this.data?.buttonPos
          : "default";
      this.votButton.container.dataset.direction =
        this.data?.buttonPos && this.data?.buttonPos !== "default" && isBigWidth
          ? "column"
          : "row";
    });

    this.resizeObserver.observe(this.video);
    this.votMenu.container.setAttribute(
      "style",
      `--vot-container-height: ${this.video.getBoundingClientRect().height}px`,
    );
    // Sync menu volume slider with youtube original video (youtube only)
    if (
      ["youtube", "googledrive"].includes(this.site.host) &&
      this.site.additionalData !== "mobile"
    ) {
      this.syncVolumeObserver = new MutationObserver((mutations) => {
        if (!this.audio.src || !this.data.syncVolume) {
          return;
        }

        for (let i = 0; i < mutations.length; i++) {
          const mutation = mutations[i];
          if (
            mutation.type === "attributes" &&
            mutation.attributeName === "aria-valuenow"
          ) {
            if (this.firstSyncVolume) {
              // disable sync if it's sync when the translation is enabled
              this.firstSyncVolume = false;
              return;
            }

            // youtube sets setMuted and returns the old value if the slider is moved to 0
            // also fixes the operation if the video is muted via the hotkey
            const videoVolume = this.isMuted()
              ? 0
              : this.getVideoVolume() * 100;

            const finalVolume = Math.round(videoVolume);
            this.data.defaultVolume = finalVolume;
            this.gainNode.gain.value = this.data.defaultVolume / 100;
            this.syncVolumeWrapper("video", finalVolume);
          }
        }
      });

      const ytpVolumePanel = document.querySelector(".ytp-volume-panel");
      if (ytpVolumePanel) {
        this.syncVolumeObserver.observe(ytpVolumePanel, {
          attributes: true,
          childList: false,
          subtree: true,
          attributeOldValue: true,
        });
      }
    }

    document.addEventListener("click", (event) => {
      const e = event.target;

      const button = this.votButton.container;
      const menu = this.votMenu.container;
      const container = this.container;
      const settings = this.votSettingsDialog.container;
      const tempDialog = document.querySelector(".vot-dialog-temp");

      const isButton = button.contains(e);
      const isMenu = menu.contains(e);
      const isVideo = container.contains(e);
      const isSettings = settings.contains(e);
      const isTempDialog = tempDialog?.contains(e) ?? false;

      utils_debug.log(
        `[document click] ${isButton} ${isMenu} ${isVideo} ${isSettings} ${isTempDialog}`,
      );
      if (!(!isButton && !isMenu && !isSettings && !isTempDialog)) return;
      if (!isVideo) this.logout(0);

      this.votMenu.container.hidden = true;
    });

    let eContainer;
    if (this.site.host === "pornhub") {
      if (this.site.additionalData === "embed") {
        eContainer = document.querySelector("#player");
      } else {
        // const e = document.querySelector(".original.mainPlayerDiv > video-element > div");
        eContainer = this.container.querySelector(
          ".video-element-wrapper-js > div",
        );
      }
    } else if (this.site.host === "twitter") {
      eContainer = document.querySelector('div[data-testid="videoPlayer"]');
    } else if (this.site.host === "yandexdisk") {
      eContainer = document.querySelector(".video-player__player");
    } else if (this.site.host === "reddit") {
      eContainer = document.querySelector("shreddit-post");
    } else {
      eContainer = this.container;
    }
    if (eContainer)
      addExtraEventListeners(
        eContainer,
        ["mousemove", "mouseout"],
        this.resetTimerBound,
      );

    addExtraEventListener(
      this.votButton.container,
      "mousemove",
      this.changeOpacityOnEventBound,
    );
    addExtraEventListener(
      this.votMenu.container,
      "mousemove",
      this.changeOpacityOnEventBound,
    );
    addExtraEventListeners(
      document,
      ["touchstart", "touchmove", "touchend"],
      this.changeOpacityOnEventBound,
    );

    // fix youtube hold to fast
    addExtraEventListener(this.votButton.container, "mousedown", (e) => {
      e.stopImmediatePropagation();
    });
    addExtraEventListener(this.votMenu.container, "mousedown", (e) => {
      e.stopImmediatePropagation();
    });

    // fix draggable menu in youtube (#394, #417)
    if (this.site.host === "youtube") {
      this.container.draggable = false;
    }

    if (this.site.host === "googledrive") {
      this.container.style.height = "100%";
    }

    addExtraEventListener(this.video, "canplay", async () => {
      // Временное решение
      if (this.site.host === "rutube" && this.video.src) {
        return;
      }
      if (
        (await getVideoID(this.site, window.location.href)) ===
        this.videoData.videoId
      )
        return;
      await this.handleSrcChanged();
      utils_debug.log("lipsync mode is loadeddata");
      await this.autoTranslate();
    });

    addExtraEventListener(this.video, "emptied", async () => {
      if (
        this.video.src &&
        (await getVideoID(this.site, window.location.href)) ===
          this.videoData.videoId
      )
        return;
      utils_debug.log("lipsync mode is emptied");
      this.videoData = "";
      this.stopTranslation();
    });

    if (!["rutube", "ok"].includes(this.site.host)) {
      addExtraEventListener(this.video, "volumechange", () => {
        this.syncVideoVolumeSlider();
      });
    }
  }

  logout(n) {
    if (!this.votMenu.container.hidden) return;
    this.votButton.container.style.opacity = n;
  }

  resetTimer() {
    clearTimeout(this.timer);
    this.logout(1);
    this.timer = setTimeout(() => {
      this.logout(0);
    }, 1000);
  }

  changeOpacityOnEvent(event) {
    clearTimeout(this.timer);
    this.logout(1);
    event.stopPropagation();
  }

  async changeSubtitlesLang(subs) {
    utils_debug.log("[onchange] subtitles", subs);
    this.votSubtitlesSelect.setSelected(subs);
    if (subs === "disabled") {
      this.votSubtitlesSelect.setTitle(
        localizationProvider.get("VOTSubtitlesDisabled"),
      );
      this.subtitlesWidget.setContent(null);
      this.votDownloadSubtitlesButton.hidden = true;
      this.yandexSubtitles = null;
    } else {
      const fetchedSubs = await fetchSubtitles(
        this.subtitlesList.at(parseInt(subs)),
      );
      this.subtitlesWidget.setContent(fetchedSubs);
      this.votDownloadSubtitlesButton.hidden = false;
      this.yandexSubtitles = fetchedSubs;
    }
  }

  async updateSubtitlesLangSelect() {
    const updatedOptions = [
      {
        label: localizationProvider.get("VOTSubtitlesDisabled"),
        value: "disabled",
        selected: true,
        disabled: false,
      },
      ...this.subtitlesList.map((s, idx) => ({
        label:
          (localizationProvider.get("langs")[s.language] ??
            s.language.toUpperCase()) +
          (s.translatedFromLanguage
            ? ` ${localizationProvider.get("VOTTranslatedFrom")} ${
                localizationProvider.get("langs")[s.translatedFromLanguage] ??
                s.translatedFromLanguage.toUpperCase()
              }`
            : "") +
          (s.source !== "yandex" ? ` ${s.source}` : "") +
          (s.isAutoGenerated
            ? ` (${localizationProvider.get("VOTAutogenerated")})`
            : ""),
        value: idx,
        selected: false,
        disabled: false,
      })),
    ];

    this.votSubtitlesSelect.updateItems(updatedOptions);

    await this.changeSubtitlesLang(updatedOptions[0].value);
  }

  async updateSubtitles() {
    await this.changeSubtitlesLang("disabled");

    if (!this.videoData.videoId) {
      console.error(
        `[VOT] ${localizationProvider.getDefault("VOTNoVideoIDFound")}`,
      );
      this.subtitlesList = [];
      this.subtitlesListVideoId = null;
      this.votButton.container.hidden = true;
      await this.updateSubtitlesLangSelect();
      return;
    }

    this.votButton.container.hidden = false;

    if (this.subtitlesListVideoId === this.videoData.videoId) {
      return;
    }

    this.subtitlesList = await subtitles_getSubtitles(this.votClient, this.videoData);
    if (!this.subtitlesList) {
      await this.changeSubtitlesLang("disabled");
    } else {
      this.subtitlesListVideoId = this.videoData.videoId;
    }
    await this.updateSubtitlesLangSelect();
  }

  // Get video volume in 0.00-1.00 format
  getVideoVolume() {
    let videoVolume = this.video?.volume;
    if (["youtube", "googledrive"].includes(this.site.host)) {
      videoVolume = youtubeUtils.getVideoVolume() ?? videoVolume;
    }
    return videoVolume;
  }

  // Set video volume in 0.00-1.00 format
  setVideoVolume(volume) {
    if (["youtube", "googledrive"].includes(this.site.host)) {
      const videoVolume = youtubeUtils.setVideoVolume(volume);
      if (videoVolume) {
        return;
      }
    }
    this.video.volume = volume;
  }

  isMuted() {
    return ["youtube", "googledrive"].includes(this.site.host)
      ? youtubeUtils.isMuted()
      : this.video?.muted;
  }

  // Sync volume slider with original video
  syncVideoVolumeSlider() {
    const videoVolume = this.isMuted() ? 0 : this.getVideoVolume() * 100;
    const newSlidersVolume = Math.round(videoVolume);

    this.votVideoVolumeSlider.input.value = newSlidersVolume;
    this.votVideoVolumeSlider.label.querySelector("strong").innerHTML =
      `${newSlidersVolume}%`;
    ui.updateSlider(this.votVideoVolumeSlider.input);

    if (this.data.syncVolume === 1) {
      this.tempOriginalVolume = Number(newSlidersVolume);
    }
  }

  setSelectMenuValues(from, to) {
    this.votTranslationLanguageSelect.fromSelect.setTitle(
      localizationProvider.get("langs")[from],
    );
    this.votTranslationLanguageSelect.toSelect.setTitle(
      localizationProvider.get("langs")[to],
    );
    this.votTranslationLanguageSelect.fromSelect.setSelected(from);
    this.votTranslationLanguageSelect.toSelect.setSelected(to);
    console.log(`[VOT] Set translation from ${from} to ${to}`);
    this.videoData.detectedLanguage = from;
    this.videoData.responseLanguage = to;
  }

  /**
   * wrap over syncVolume to make it easier to work with sliders
   * @constructor
   * @param {"translation" | "video"} fromType - the initiator of sync
   * @param {number} newVolume - new volume of sliders
   */
  syncVolumeWrapper(fromType, newVolume) {
    const slider =
      fromType === "translation"
        ? this.votVideoVolumeSlider
        : this.votVideoTranslationVolumeSlider;

    const currentSliderValue = Number(slider.input.value);

    const finalValue = syncVolume(
      fromType === "translation" ? this.video : this.audio,
      newVolume,
      currentSliderValue,
      fromType === "translation" ? this.tempVolume : this.tempOriginalVolume,
    );

    slider.input.value = finalValue;
    slider.label.querySelector("strong").innerHTML = `${finalValue}%`;
    ui.updateSlider(slider.input);

    // Update the temp variables for future syncing
    this.tempOriginalVolume =
      fromType === "translation" ? finalValue : newVolume;
    this.tempVolume = fromType === "translation" ? newVolume : finalValue;
  }

  async getVideoData() {
    // TODO: запатчить чтобы использовался уже существующий service?
    const { duration, url, videoId, host } = await getVideoData(
      window.location.href,
    );
    const videoData = {
      translationHelp: null,
      // by default, we request the translation of the video
      isStream: false,
      // ! if 0 - we get 400 error
      duration: this.video?.duration || duration || config.defaultDuration,
      videoId,
      url,
      host,
      detectedLanguage: this.translateFromLang,
      responseLanguage: this.translateToLang,
    };

    if (this.site.host === "youtube") {
      const youtubeData = await youtubeUtils.getVideoData();
      videoData.isStream = youtubeData.isLive;
      if (youtubeData.title) {
        videoData.detectedLanguage = youtubeData.detectedLanguage;
      }
    } else if (["rutube", "ok.ru", "mail_ru"].includes(this.site.host)) {
      videoData.detectedLanguage = "ru";
    } else if (this.site.host === "youku") {
      videoData.detectedLanguage = "zh";
    } else if (this.site.host === "vk") {
      const trackLang = document.getElementsByTagName("track")?.[0]?.srclang;
      videoData.detectedLanguage = trackLang || "auto";
    } else if (this.site.host === "coursera") {
      const courseraData = await courseraUtils.getVideoData(
        this.translateToLang,
      );
      videoData.duration = courseraData.duration || videoData.duration; // courseraData.duration sometimes it can be equal to NaN
      videoData.detectedLanguage = courseraData.detectedLanguage;
      videoData.translationHelp = courseraData.translationHelp;
    } else if (this.site.host === "coursehunter") {
      const coursehunterData = await coursehunterUtils.getVideoData();
      videoData.translationHelp = {
        // use direct link
        url: coursehunterData.url,
      };
      videoData.duration = coursehunterData.duration || videoData.duration;
    } else if (this.site.host === "weverse") {
      videoData.detectedLanguage = "ko";
    } else if (this.site.host === "udemy") {
      const udemyData = await udemyUtils.getVideoData(
        this.data.udemyData,
        this.translateToLang,
      );
      videoData.duration = udemyData.duration || videoData.duration;
      videoData.detectedLanguage = udemyData.detectedLanguage;
      videoData.translationHelp = udemyData.translationHelp;
    } else if (
      [
        "bilibili",
        "piped",
        "invidious",
        "bitchute",
        "rumble",
        "peertube",
        "dailymotion",
        "trovo",
        "yandexdisk",
        "coursehunter",
        "archive",
        "directlink",
      ].includes(this.site.host)
    ) {
      videoData.detectedLanguage = "auto";
    }
    return videoData;
  }

  videoValidator() {
    if (["youtube", "ok.ru", "vk"].includes(this.site.host)) {
      utils_debug.log("VideoValidator videoData: ", this.videoData);
      if (
        this.data.dontTranslateYourLang === 1 &&
        this.videoData.detectedLanguage === this.data.dontTranslateLanguage
      ) {
        throw new VOTLocalizedError("VOTDisableFromYourLang");
      }
    }

    if (!this.videoData.isStream && this.videoData.duration > 14_400) {
      throw new VOTLocalizedError("VOTVideoIsTooLong");
    }

    return true;
  }

  lipSync(mode = false) {
    utils_debug.log("lipsync video", this.video);
    if (!this.video) {
      return;
    }
    this.audio.currentTime = this.video.currentTime;
    this.audio.playbackRate = this.video.playbackRate;

    if (!mode) {
      utils_debug.log("lipsync mode is not set");
      return;
    }

    if (mode == "play") {
      utils_debug.log("lipsync mode is play");
      const audioPromise = this.audio.play();
      if (audioPromise !== undefined) {
        audioPromise.catch((e) => {
          console.error("[VOT]", e);
          if (e.name === "NotAllowedError") {
            this.transformBtn(
              "error",
              localizationProvider.get("grantPermissionToAutoPlay"),
            );
            throw new VOTLocalizedError("grantPermissionToAutoPlay");
          } else if (e.name === "NotSupportedError") {
            this.transformBtn(
              "error",
              sitesChromiumBlocked.includes(window.location.hostname)
                ? localizationProvider.get("neededAdditionalExtension")
                : localizationProvider.get("audioFormatNotSupported"),
            );
            throw sitesChromiumBlocked.includes(window.location.hostname)
              ? new VOTLocalizedError("neededAdditionalExtension")
              : new VOTLocalizedError("audioFormatNotSupported");
          }
        });
      }
      return;
    }
    // video is inactive
    if (["pause", "stop", "waiting"].includes(mode)) {
      utils_debug.log(`lipsync mode is ${mode}`);
      this.audio.pause();
    }

    if (mode == "playing") {
      utils_debug.log("lipsync mode is playing");
      this.audio.play();
    }
  }

  // Define a function to handle common events
  handleVideoEvent(event) {
    utils_debug.log(`video ${event.type}`);
    this.lipSync(event.type);
  }

  // Default actions on stop translate
  stopTranslate() {
    for (const e of videoLipSyncEvents) {
      this.video.removeEventListener(e, this.handleVideoEventBound);
    }
    this.audio.pause();
    this.audio.src = "";
    this.audio.removeAttribute("src");
    this.votVideoVolumeSlider.container.hidden = true;
    this.votVideoTranslationVolumeSlider.container.hidden = true;
    this.votDownloadButton.hidden = true;
    this.downloadTranslationUrl = null;
    this.transformBtn("none", localizationProvider.get("translateVideo"));
    utils_debug.log(`Volume on start: ${this.volumeOnStart}`);
    if (this.volumeOnStart) {
      this.setVideoVolume(this.volumeOnStart);
    }
    this.volumeOnStart = "";
    clearInterval(this.streamPing);
    clearTimeout(this.autoRetry);
    this.hls?.destroy();
    this.hls = initHls();
    this.firstSyncVolume = true;
  }

  async translateExecutor(VIDEO_ID) {
<<<<<<< HEAD
    utils_debug.log("Run translateFunc", VIDEO_ID);
=======
    debug/* default */.A.log("Run translateFunc", VIDEO_ID);
>>>>>>> 65b486e2
    await this.translateFunc(
      VIDEO_ID,
      this.videoData.isStream,
      this.videoData.detectedLanguage,
      this.videoData.responseLanguage,
      this.videoData.translationHelp,
    );
  }

  async updateTranslationErrorMsg(errorMessage) {
    const translationTake = localizationProvider.get("translationTake");
    const VOTTranslatingError = localizationProvider.get("VOTTranslatingError");
    const lang = localizationProvider.lang;

    if (errorMessage?.name === "VOTLocalizedError") {
      this.transformBtn("error", errorMessage.localizedMessage);
    } else if (
      this.data.translateAPIErrors === 1 &&
      !errorMessage.includes(translationTake) &&
      lang !== "ru"
    ) {
      const translatedMessage = await translate(errorMessage, "ru", lang);
      this.transformBtn("error", VOTTranslatingError);
      this.transformBtn("error", translatedMessage);
    } else {
      this.transformBtn("error", errorMessage);
    }
  }

  afterUpdateTranslation(audioUrl) {
    this.votVideoVolumeSlider.container.hidden =
      this.data.showVideoSlider !== 1 ||
      this.votButton.container.dataset.status !== "success";
    this.votVideoTranslationVolumeSlider.container.hidden =
      this.votButton.container.dataset.status !== "success";

    if (this.data.autoSetVolumeYandexStyle === 1) {
      this.votVideoVolumeSlider.input.value = this.data.autoVolume * 100;
      this.votVideoVolumeSlider.label.querySelector("strong").innerHTML =
        `${this.data.autoVolume * 100}%`;
      ui.updateSlider(this.votVideoVolumeSlider.input);
    }

    this.votDownloadButton.hidden = false;
    this.downloadTranslationUrl = audioUrl;
  }

  // update translation audio src
  updateTranslation(audioUrl) {
    // ! Don't use this function for streams
    this.audio.src = audioUrl;

    // cf version only
    if (
       true &&
      this.data.audioProxy === 1 &&
      audioUrl.startsWith("https://vtrans.s3-private.mds.yandex.net/tts/prod/")
    ) {
      const audioPath = audioUrl.replace(
        "https://vtrans.s3-private.mds.yandex.net/tts/prod/",
        "",
      );
      const proxiedAudioUrl = `https://${this.data.proxyWorkerHost}/video-translation/audio-proxy/${audioPath}`;
      console.log(`[VOT] Audio proxied via ${proxiedAudioUrl}`);
      this.audio.src = proxiedAudioUrl;
    }

    this.volumeOnStart = this.getVideoVolume();
    if (typeof this.data.defaultVolume === "number") {
      this.gainNode.gain.value = this.data.defaultVolume / 100;
    }
    if (
      typeof this.data.autoSetVolumeYandexStyle === "number" &&
      this.data.autoSetVolumeYandexStyle
    ) {
      this.setVideoVolume(this.data.autoVolume);
    }

    switch (this.site.host) {
      case "twitter":
        document
          .querySelector('button[data-testid="app-bar-back"][role="button"]')
          .addEventListener("click", this.stopTranslationBound);
        break;
      case "invidious":
      case "piped":
        break;
    }

    if (this.video && !this.video.paused) this.lipSync("play");
    for (const e of videoLipSyncEvents) {
      this.video.addEventListener(e, this.handleVideoEventBound);
    }
    this.transformBtn("success", localizationProvider.get("disableTranslate"));
    this.afterUpdateTranslation(audioUrl);
  }

<<<<<<< HEAD
  // Define a function to translate a video and handle the callback
=======
>>>>>>> 65b486e2
  async translateFunc(
    VIDEO_ID,
    isStream,
    requestLang,
    responseLang,
    translationHelp,
  ) {
    console.log("[VOT] Video Data: ", this.videoData);
    // fix enabling the old requested voiceover when changing the language to the native language (#414)
    utils_debug.log("Run videoValidator");
    this.videoValidator();

    if (isStream) {
<<<<<<< HEAD
      let translateRes = await this.translateStreamImpl(
        this.videoData,
        requestLang,
        responseLang,
      );

      if (!translateRes) {
        utils_debug.log("Skip translation");
        return;
      }

      this.transformBtn(
        "success",
        localizationProvider.get("disableTranslate"),
      );

      const streamURL = `https://${
        this.data.m3u8ProxyHost
      }/?all=yes&origin=${encodeURIComponent(
        "https://strm.yandex.ru",
      )}&referer=${encodeURIComponent(
        "https://strm.yandex.ru",
      )}&url=${encodeURIComponent(translateRes.result.url)}`;

      if (this.hls) {
        this.hls.on(Hls.Events.MEDIA_ATTACHED, function () {
          utils_debug.log("audio and hls.js are now bound together !");
        });
        this.hls.on(Hls.Events.MANIFEST_PARSED, function (data) {
          utils_debug.log(
            "manifest loaded, found " + data?.levels?.length + " quality level",
          );
        });
        this.hls.loadSource(streamURL);
        this.hls.attachMedia(this.audio);
        this.hls.on(Hls.Events.ERROR, function (data) {
          if (data.fatal) {
            switch (data.type) {
              case Hls.ErrorTypes.MEDIA_ERROR:
                console.log("fatal media error encountered, try to recover");
                this.hls.recoverMediaError();
                break;
              case Hls.ErrorTypes.NETWORK_ERROR:
                console.error("fatal network error encountered", data);
                // All retries and media options have been exhausted.
                // Immediately trying to restart loading could cause loop loading.
                // Consider modifying loading policies to best fit your asset and network
                // conditions (manifestLoadPolicy, playlistLoadPolicy, fragLoadPolicy).
                break;
              default:
                // cannot recover
                this.hls.destroy();
                break;
            }
          }
        });
        utils_debug.log(this.hls);
      } else if (this.audio.canPlayType("application/vnd.apple.mpegurl")) {
        // safari
        this.audio.src = streamURL;
      } else {
        // browser doesn't support m3u8 (hls unsupported and it isn't a safari)
        throw new VOTLocalizedError("audioFormatNotSupported");
      }

      if (this.site.host === "youtube") {
        youtubeUtils.videoSeek(this.video, 10); // 10 is the most successful number for streaming. With it, the audio is not so far behind the original
      }

      this.volumeOnStart = this.getVideoVolume();
      if (typeof this.data.defaultVolume === "number") {
        this.gainNode.gain.value = this.data.defaultVolume / 100;
      }

      if (
        typeof this.data.autoSetVolumeYandexStyle === "number" &&
        this.data.autoSetVolumeYandexStyle
      ) {
        this.setVideoVolume(this.data.autoVolume);
      }

      if (!this.video.src && !this.video.currentSrc && !this.video.srcObject) {
        return this.stopTranslation();
      }

      if (this.video && !this.video.paused) this.lipSync("play");
      for (const e of videoLipSyncEvents) {
        this.video.addEventListener(e, this.handleVideoEventBound);
=======
      debug/* default */.A.log("Executed stream translation");
      try {
        const result = await translateStream(
          videoURL,
          requestLang,
          responseLang,
        );
        debug/* default */.A.log("[exec] translateStream result");

        if ((0,utils/* getVideoId */.jI)(this.site.host, this.video) !== VIDEO_ID) return;

        if (!result || !result.translatedInfo) {
          await this.updateTranslationErrorMsg(result);

          if (result && result.interval === 10) {
            // if wait translating
            clearTimeout(this.autoRetry);
            this.autoRetry = setTimeout(
              () =>
                this.translateFunc(
                  VIDEO_ID,
                  isStream,
                  requestLang,
                  responseLang,
                  translationHelp,
                ),
              result.interval * 1000,
            );
          }

          return;
        }

        this.transformBtn(
          "success",
          localizationProvider/* localizationProvider */.j.get("disableTranslate"),
        );

        console.log(result);
        const pingId = result.pingId;
        debug/* default */.A.log(`Stream pingId: ${pingId}`);
        // if you don't make ping requests, then the translation of the stream dies
        this.streamPing = setInterval(async () => {
          const pingResult = await rsp(pingId);
          debug/* default */.A.log("Stream ping result: ", pingResult);
        }, result.interval * 1000);

        debug/* default */.A.log(result.translatedInfo.url);
        const streamURL = `https://${this.data.m3u8ProxyHost}/?all=yes&origin=${encodeURIComponent("https://strm.yandex.ru")}&referer=${encodeURIComponent("https://strm.yandex.ru")}&url=${encodeURIComponent(result.translatedInfo.url)}`;
        debug/* default */.A.log(streamURL);

        if (this.hls) {
          this.setupHLS(streamURL);
        } else if (this.audio.canPlayType("application/vnd.apple.mpegurl")) {
          // safari
          this.audio.src = streamURL;
        } else {
          // browser doesn't support m3u8 (hls unsupported and it's not a safari)
          throw new VOTLocalizedError("audioFormatNotSupported");
        }

        if (this.site.host === "youtube") {
          youtubeUtils/* default */.A.videoSeek(this.video, 10); // 10 is the most successful number for streaming. With it, the audio is not so far behind the original
        }

        this.setupAudioSettings();

        if (
          !this.video.src &&
          !this.video.currentSrc &&
          !this.video.srcObject
        ) {
          this.stopTranslation();
          return;
        }

        if (this.video && !this.video.paused) this.lipSync("play");
        for (const e of videoLipSyncEvents) {
          this.video.addEventListener(e, this.handleVideoEventBound);
        }

        this.afterUpdateTranslation(streamURL);
      } catch (error) {
        console.error("[VOT] Stream translation error:", error);
        await this.updateTranslationErrorMsg(error.message);
>>>>>>> 65b486e2
      }

      return this.afterUpdateTranslation(streamURL);
    }

    if (["udemy", "coursera"].includes(this.site.host) && !translationHelp) {
      throw new VOTLocalizedError("VOTTranslationHelpNull");
    }

    const cachedTranslation = this.videoTranslations.find(
      (t) =>
        t.videoId === VIDEO_ID &&
        t.expires > Date.now() / 1000 &&
        t.from === requestLang &&
        t.to === responseLang,
    );

    if (cachedTranslation) {
      this.updateTranslation(cachedTranslation.url);
      utils_debug.log("[translateFunc] Cached translation was received");
      return;
    }

<<<<<<< HEAD
    let translateRes = await this.translateVideoImpl(
      this.videoData,
      requestLang,
      responseLang,
      translationHelp,
    );

    utils_debug.log("[translateRes]", translateRes);
    if (!translateRes) {
      utils_debug.log("Skip translation");
      return;
    }

    this.updateTranslation(translateRes.url);
    if (
      !this.subtitlesList.some(
        (item) =>
          item.source === "yandex" &&
          item.translatedFromLanguage === this.videoData.detectedLanguage &&
          item.language === this.videoData.responseLanguage,
      )
    ) {
      this.subtitlesList = await subtitles_getSubtitles(this.votClient, this.videoData);
      await this.updateSubtitlesLangSelect();
    }

    this.videoTranslations.push({
      videoId: VIDEO_ID,
      from: requestLang,
      to: responseLang,
      url: translateRes.url,
      expires: Date.now() / 1000 + this.videoTranslationTTL,
    });
=======
    const timeoutDuration = this.subtitlesList.some(
      (item) => item.source === "yandex",
    )
      ? 20_000
      : 30_000;

    try {
      const urlOrError = await translateVideo(
        videoURL,
        this.videoData.duration,
        requestLang,
        responseLang,
        translationHelp,
      );

      debug/* default */.A.log("[exec] translateVideo result");
      if ((0,utils/* getVideoId */.jI)(this.site.host, this.video) !== VIDEO_ID) return;

      this.updateTranslation(urlOrError);
      if (
        !this.subtitlesList.some(
          (item) =>
            item.source === "yandex" &&
            item.translatedFromLanguage === this.videoData.detectedLanguage &&
            item.language === this.videoData.responseLanguage,
        )
      ) {
        this.subtitlesList = await getSubtitles(
          this.site,
          this.videoData.videoId,
          this.videoData.detectedLanguage,
        );
        await this.updateSubtitlesLangSelect();
      }

      this.videoTranslations.push({
        videoId: VIDEO_ID,
        from: requestLang,
        to: responseLang,
        url: urlOrError,
        expires: Date.now() / 1000 + this.videoTranslationTTL,
      });
    } catch (error) {
      console.error("[VOT] Video translation error:", error);
      await this.updateTranslationErrorMsg(error.message);

      // if the error message contains information that the translation is being performed, then we wait
      if (error.message.includes(localizationProvider/* localizationProvider */.j.get("translationTake"))) {
        clearTimeout(this.autoRetry);
        this.autoRetry = setTimeout(
          () =>
            this.translateFunc(
              VIDEO_ID,
              isStream,
              requestLang,
              responseLang,
              translationHelp,
            ),
          timeoutDuration,
        );
      }
    }
  }

  // Вспомогательные методы
  setupHLS(streamURL) {
    this.hls.on(Hls.Events.MEDIA_ATTACHED, function () {
      debug/* default */.A.log("audio and hls.js are now bound together !");
    });
    this.hls.on(Hls.Events.MANIFEST_PARSED, function (data) {
      debug/* default */.A.log(
        "manifest loaded, found " + data?.levels?.length + " quality level",
      );
    });
    this.hls.loadSource(streamURL);
    this.hls.attachMedia(this.audio);
    this.hls.on(Hls.Events.ERROR, function (data) {
      if (data.fatal) {
        switch (data.type) {
          case Hls.ErrorTypes.MEDIA_ERROR:
            console.log("fatal media error encountered, try to recover");
            this.hls.recoverMediaError();
            break;
          case Hls.ErrorTypes.NETWORK_ERROR:
            console.error("fatal network error encountered", data);
            // All retries and media options have been exhausted.
            // Immediately trying to restart loading could cause loop loading.
            // Consider modifying loading policies to best fit your asset and network
            // conditions (manifestLoadPolicy, playlistLoadPolicy, fragLoadPolicy).
            break;
          default:
            // cannot recover
            this.hls.destroy();
            break;
        }
      }
    });
    debug/* default */.A.log(this.hls);
  }

  setupAudioSettings() {
    this.volumeOnStart = this.getVideoVolume();
    if (typeof this.data.defaultVolume === "number") {
      this.gainNode.gain.value = this.data.defaultVolume / 100;
    }

    if (
      typeof this.data.autoSetVolumeYandexStyle === "number" &&
      this.data.autoSetVolumeYandexStyle
    ) {
      this.setVideoVolume(this.data.autoVolume);
    }
>>>>>>> 65b486e2
  }

  // Define a function to stop translation and clean up
  stopTranslation() {
    this.stopTranslate();
    this.syncVideoVolumeSlider();
  }

  async handleSrcChanged() {
    utils_debug.log("[VideoHandler] src changed", this);

    this.firstPlay = true;

    this.videoData = await this.getVideoData();
    this.setSelectMenuValues(
      this.videoData.detectedLanguage,
      this.videoData.responseLanguage,
    );

    const hide =
      !this.video.src && !this.video.currentSrc && !this.video.srcObject;
    this.votButton.container.hidden = hide;
    hide && (this.votMenu.container.hidden = hide);

    if (!this.site.selector) {
      this.container = this.video.parentElement;
    }

    if (!this.container.contains(this.votButton.container)) {
      this.container.appendChild(this.votButton.container);
      this.container.appendChild(this.votMenu.container);
    }

    await this.updateSubtitles();
    await this.changeSubtitlesLang("disabled");
    this.translateToLang = this.data.responseLanguage ?? "ru";
  }

  async release() {
    utils_debug.log("[VideoHandler] release");

    this.initialized = false;
    this.releaseExtraEvents();
    this.subtitlesWidget.release();
    this.votButton.container.remove();
    this.votMenu.container.remove();
  }
}

function getSites() {
  const hostname = window.location.hostname;
  const currentURL = new URL(window.location);

  const isMathes = (match) => {
    if (match instanceof RegExp) {
      return match.test(hostname);
    } else if (typeof match === "string") {
      return hostname.includes(match);
    } else if (typeof match === "function") {
      return match(currentURL);
    }
    return false;
  };

  return sites.filter((e) => {
    return (
      (Array.isArray(e.match) ? e.match.some(isMathes) : isMathes(e.match)) &&
      e.host &&
      e.url
    );
  });
}

const videoObserver = new VideoObserver();
const videosWrappers = new WeakMap();

function findContainer(site, video) {
  if (site.shadowRoot) {
    let container = site.selector
      ? Array.from(document.querySelectorAll(site.selector)).find((e) =>
          e.shadowRoot.contains(video),
        )
      : video.parentElement;
    return container && container.shadowRoot
      ? container.parentElement
      : container;
  }

  const browserVersion = browserInfo.browser.version.split(".")[0];
  if (
    site.selector?.includes(":not") &&
    site.selector?.includes("*") &&
    browserVersion &&
    ((browserInfo.browser.name === "Chrome" && Number(browserVersion) < 88) ||
      (browserInfo.browser.name === "Firefox" && Number(browserVersion) < 84))
  ) {
    const selector = site.selector.split(" *")[0];
    return selector
      ? Array.from(document.querySelectorAll(selector)).find((e) =>
          e.contains(video),
        )
      : video.parentElement;
  }

  return site.selector
    ? Array.from(document.querySelectorAll(site.selector)).find((e) =>
        e.contains(video),
      )
    : video.parentElement;
}

async function src_main() {
  utils_debug.log("Loading extension...");

  await localizationProvider.update();

  utils_debug.log(`Selected menu language: ${localizationProvider.lang}`);

  if (
    false
  ) {}

  utils_debug.log("Extension compatibility passed...");

  videoObserver.onVideoAdded.addListener((video) => {
    for (const site of getSites()) {
      if (!site) continue;

      let container = findContainer(site, video);
      if (!container) continue;

      if (site.host === "rumble" && !video.style.display) {
        continue; // fix multiply translation buttons in rumble.com
      }

      // if (
      //   site.host === "youku" &&
      //   !video.parentElement?.classList.contains("video-layer")
      // ) {
      //   continue;
      // }

      if (["peertube", "directlink"].includes(site.host)) {
        site.url = window.location.origin; // set the url of the current site for peertube and directlink
      }

      if (!videosWrappers.has(video)) {
        videosWrappers.set(video, new VideoHandler(video, container, site));
        break;
      }
    }
  });

  videoObserver.onVideoRemoved.addListener(async (video) => {
    if (videosWrappers.has(video)) {
      await videosWrappers.get(video).release();
      videosWrappers.delete(video);
    }
  });
  videoObserver.enable();
}

src_main().catch((e) => {
  console.error("[VOT]", e);
});

})();

/******/ })()
;<|MERGE_RESOLUTION|>--- conflicted
+++ resolved
@@ -77,6 +77,7 @@
 // @match          *://*.vimeo.com/*
 // @match          *://*.9gag.com/*
 // @match          *://*.twitter.com/*
+// @match          *://*.x.com/*
 // @match          *://*.facebook.com/*
 // @match          *://*.rutube.ru/*
 // @match          *://*.bilibili.com/*
@@ -3235,7 +3236,7 @@
                   .trim()
                   .split("\n")
                   .map((line) => {
-                    let parts = line.split(":")
+                    let parts = line.split(":");
                     if (parts?.[0] === "set-cookie") {
                       return;
                     }
@@ -3243,7 +3244,7 @@
                     return [parts.shift(), parts.join(":")];
                   })
                   .filter((key) => key),
-              )
+              ),
             }),
           );
         },
@@ -4667,43 +4668,8 @@
   return detect(text);
 }
 
-<<<<<<< HEAD
 function isMobile() {
   return /^m\.youtube\.com$/.test(window.location.hostname);
-=======
-// Request stream translation from Yandex API
-async function requestStreamTranslation(url, requestLang, responseLang) {
-  try {
-    debug/* default */.A.log("requestStreamTranslation");
-    // ! CURRENT CLOUDFLARE WORKER DOESN'T SUPPORT STREAM TRANSLATIONS
-    const yar = await Promise.resolve(/* import() */).then(__webpack_require__.bind(__webpack_require__, "./src/yandexRequest-cloudflare.js"));
-    const yandexRequest = yar.default;
-    debug/* default */.A.log("Inited yandexRequest...");
-    // Initialize variables
-
-    const body = yandexProtobuf.encodeStreamRequest(
-      url,
-      requestLang,
-      responseLang,
-    );
-    // Send the request
-
-    const response = await yandexRequest(
-      "/stream-translation/translate-stream",
-      body,
-      {
-        "Vtrans-Signature": await getSignature(body),
-        "Sec-Vtrans-Token": getUUID(),
-      },
-    );
-
-    return { success: true, response };
-  } catch (error) {
-    // Handle errors
-    console.error("[VOT]", error);
-    return { success: false, error: error.message };
-  }
->>>>>>> 65b486e2
 }
 
 function getPlayer() {
@@ -4738,54 +4704,11 @@
   return 1;
 }
 
-<<<<<<< HEAD
 function setVideoVolume(volume) {
   const player = getPlayer();
   if (player?.setVolume) {
     player.setVolume(Math.round(volume * 100));
     return true;
-=======
-// Request video translation from Yandex API
-async function requestVideoTranslation(
-  url,
-  duration,
-  requestLang,
-  responseLang,
-  translationHelp,
-) {
-  try {
-    debug/* default */.A.log("requestVideoTranslation");
-    const yar = await Promise.resolve(/* import() */).then(__webpack_require__.bind(__webpack_require__, "./src/yandexRequest-cloudflare.js"));
-    const yandexRequest = yar.default;
-    debug/* default */.A.log("Inited yandexRequest...");
-    // Initialize variables
-
-    const body = yandexProtobuf.encodeTranslationRequest(
-      url,
-      duration,
-      requestLang,
-      responseLang,
-      translationHelp,
-    );
-    // Send the request
-
-    const headers = {
-      "Vtrans-Signature": await getSignature(body),
-      "Sec-Vtrans-Token": getUUID(),
-    };
-
-    const response = await yandexRequest(
-      "/video-translation/translate",
-      body,
-      headers,
-    );
-
-    return { success: true, response };
-  } catch (error) {
-    // Handle errors
-    console.error("[VOT]", error);
-    return { success: false, error: error.message };
->>>>>>> 65b486e2
   }
 }
 
@@ -4919,7 +4842,6 @@
   return captionTracks;
 }
 
-<<<<<<< HEAD
 // Get the video data from the player
 async function youtubeUtils_getVideoData() {
   const player = getPlayer();
@@ -4943,35 +4865,6 @@
   utils_debug.log("youtube video data:", videoData);
   console.log("[VOT] Detected language: ", videoData.detectedLanguage);
   return videoData;
-=======
-// Request video subtitles from Yandex API
-async function requestVideoSubtitles(url, requestLang) {
-  try {
-    debug/* default */.A.log("requestVideoSubtitles");
-    const yar = await Promise.resolve(/* import() */).then(__webpack_require__.bind(__webpack_require__, "./src/yandexRequest-cloudflare.js"));
-    const yandexRequest = yar.default;
-    debug/* default */.A.log("Inited yandexRequest...");
-    // Initialize variables
-
-    const body = yandexProtobuf.encodeSubtitlesRequest(url, requestLang);
-    // Send the request
-
-    const response = await yandexRequest(
-      "/video-subtitles/get-subtitles",
-      body,
-      {
-        "Vsubs-Signature": await getSignature(body),
-        "Sec-Vsubs-Token": getUUID(),
-      },
-    );
-
-    return { success: true, response };
-  } catch (error) {
-    // Handle errors
-    console.error("[VOT]", error);
-    return { success: false, error: error.message };
-  }
->>>>>>> 65b486e2
 }
 
 /* harmony default export */ const youtubeUtils = ({
@@ -5157,7 +5050,6 @@
   return subtitles;
 }
 
-<<<<<<< HEAD
 async function subtitles_getSubtitles(client, videoData) {
   const { host, url, requestLang, videoId, duration } = videoData;
   const ytSubtitles = host === "youtube" ? youtubeUtils.getSubtitles() : [];
@@ -5225,64 +5117,6 @@
         });
     }),
   ]);
-=======
-async function getSubtitles(site, videoId, requestLang) {
-  const ytSubtitles =
-    site.host === "youtube" ? youtubeUtils/* default */.A.getSubtitles() : [];
-
-  const fetchYandexSubtitles = async () => {
-    try {
-      const result = await rvs(
-        `${site.url}${videoId}`,
-        requestLang,
-      );
-      debug/* default */.A.log("[exec] Requesting video subtitles", videoId);
-
-      if (!result.success) {
-        console.error("[VOT] Failed to get Yandex subtitles");
-        return [];
-      }
-
-      const subtitlesResponse = yandexProtobuf.decodeSubtitlesResponse(
-        result.response,
-      );
-      console.log("[VOT] Subtitles response: ", subtitlesResponse);
-
-      let subtitles = subtitlesResponse.subtitles ?? [];
-      return subtitles.reduce((result, yaSubtitlesObject) => {
-        if (
-          yaSubtitlesObject.language &&
-          !result.find(
-            (e) =>
-              e.source === "yandex" &&
-              e.language === yaSubtitlesObject.language &&
-              !e.translatedFromLanguage,
-          )
-        ) {
-          result.push({
-            source: "yandex",
-            language: yaSubtitlesObject.language,
-            url: yaSubtitlesObject.url,
-          });
-        }
-        if (yaSubtitlesObject.translatedLanguage) {
-          result.push({
-            source: "yandex",
-            language: yaSubtitlesObject.translatedLanguage,
-            translatedFromLanguage: yaSubtitlesObject.language,
-            url: yaSubtitlesObject.translatedUrl,
-          });
-        }
-        return result;
-      }, []);
-    } catch (error) {
-      console.error("[VOT] Error fetching Yandex subtitles:", error);
-      return [];
-    }
-  };
-
-  const yaSubtitles = await fetchYandexSubtitles();
->>>>>>> 65b486e2
 
   const subtitles = [...yaSubtitles, ...ytSubtitles].sort((a, b) => {
     if (a.source !== b.source) {
@@ -6120,7 +5954,6 @@
   }));
 }
 
-<<<<<<< HEAD
 const votOpts = {
   headers:
      true
@@ -6130,119 +5963,6 @@
   hostVOT: votBackendUrl,
   host:  true ? proxyWorkerHost : 0,
 };
-=======
-async function translateVideo(
-  url,
-  duration,
-  requestLang,
-  responseLang,
-  translationHelp,
-) {
-  debug/* default */.A.log(
-    `Translate video (url: ${url}, duration: ${duration}, requestLang: ${requestLang}, responseLang: ${responseLang})`,
-  );
-
-  debug/* default */.A.log("translationHelp:", translationHelp);
-
-  try {
-    const result = await rvt(
-      url,
-      duration,
-      requestLang,
-      responseLang,
-      translationHelp,
-    );
-
-    if (!result.success) {
-      throw new Error(localizationProvider/* localizationProvider */.j.get("requestTranslationFailed"));
-    }
-
-    const translateResponse = yandexProtobuf.decodeTranslationResponse(
-      result.response,
-    );
-    console.log("[VOT] Translation response: ", translateResponse);
-
-    switch (translateResponse.status) {
-      case 0:
-        throw new Error(translateResponse.message);
-      case 1:
-      case 5:
-        // status 5 (dzen)
-        // Отдает частичный контент т.е. аудио не для всего видео, а только для части (~10min)
-        // так же возвращается оставшееся время перевода (remainingTime) через которое нужно сделать повторный запрос,
-        // в котором будет возвращено полное аудио перевода и status 1.
-        // Если включена часть видео без перевода, то пишет "Эта часть видео еще не переведена"
-        return (
-          translateResponse.url || localizationProvider/* localizationProvider */.j.get("audioNotReceived")
-        );
-      case 2:
-        throw new Error(
-          translateResponse.remainingTime
-            ? (0,utils/* secsToStrTime */.ox)(translateResponse.remainingTime)
-            : localizationProvider/* localizationProvider */.j.get("translationTakeFewMinutes"),
-        );
-      case 3:
-      case 6:
-        /*
-          status: 3
-          Иногда, в ответе приходит статус код 3, но видео всё, так же, ожидает перевода.
-          В конечном итоге, это занимает слишком много времени,
-          как-будто сервер не понимает, что данное видео уже недавно было переведено
-          и заместо возвращения готовой ссылки на перевод начинает переводить видео заново
-          при чём у него это получается за очень длительное время.
-
-          status: 6
-          Случайно встретил 6 статус код при котором видео так же продолжается перевод,
-          но после него ничего сверхъестественного не происходит.
-          Он появляется при первом запросе с 17=1, но не исключено,
-          что может появится и просто так
-        */
-        throw new Error(localizationProvider/* localizationProvider */.j.get("videoBeingTranslated"));
-      default:
-        throw new Error("Unknown translation response status");
-    }
-  } catch (error) {
-    debug/* default */.A.log("[VOT] Translation error:", error);
-    throw error;
-  }
-}
-
-async function translateStream(url, requestLang, responseLang) {
-  debug/* default */.A.log(
-    `Translate stream (url: ${url}, requestLang: ${requestLang}, responseLang: ${responseLang})`,
-  );
-
-  try {
-    const result = await rst(
-      url,
-      requestLang,
-      responseLang,
-    );
-
-    if (!result.success) {
-      throw new Error(localizationProvider/* localizationProvider */.j.get("requestTranslationFailed"));
-    }
-
-    const streamResponse = yandexProtobuf.decodeStreamResponse(result.response);
-    console.log("[VOT] Stream Translation response: ", streamResponse);
-
-    switch (streamResponse.interval) {
-      case 10:
-        throw new Error(localizationProvider/* localizationProvider */.j.get("translationTakeFewMinutes"));
-      case 20:
-        return streamResponse || localizationProvider/* localizationProvider */.j.get("audioNotReceived");
-      case 0:
-        // stream removed or ended
-        throw new Error(localizationProvider/* localizationProvider */.j.get("streamNoConnectionToServer"));
-      default:
-        throw new Error("Unknown stream response interval");
-    }
-  } catch (error) {
-    debug/* default */.A.log("[VOT] Stream translation error:", error);
-    throw error;
-  }
-}
->>>>>>> 65b486e2
 
 class VideoHandler {
   // translate properties
@@ -6777,7 +6497,9 @@
         this.votAutoSetVolumeCheckbox.container,
       );
       this.votAutoSetVolumeSlider = ui.createSlider(
-        `<strong>${(this.data?.autoVolume ?? defaultAutoVolume) * 100}%</strong>`,
+        `<strong>${
+          (this.data?.autoVolume ?? defaultAutoVolume) * 100
+        }%</strong>`,
         (this.data?.autoVolume ?? defaultAutoVolume) * 100,
         0,
         100,
@@ -7097,8 +6819,8 @@
               ? percentX <= 44
                 ? "left"
                 : percentX >= 66
-                  ? "right"
-                  : "default"
+                ? "right"
+                : "default"
               : "default";
           this.votButton.container.dataset.direction =
             this.data.buttonPos === "default" ? "row" : "column";
@@ -7141,8 +6863,9 @@
 
       this.votVideoVolumeSlider.input.addEventListener("input", (e) => {
         const value = Number(e.target.value);
-        this.votVideoVolumeSlider.label.querySelector("strong").innerHTML =
-          `${value}%`;
+        this.votVideoVolumeSlider.label.querySelector(
+          "strong",
+        ).innerHTML = `${value}%`;
         this.setVideoVolume(value / 100);
         if (this.data.syncVolume) {
           this.syncVolumeWrapper("video", value);
@@ -7226,8 +6949,9 @@
           const presetAutoVolume = Number(e.target.value);
           this.data.autoVolume = (presetAutoVolume / 100).toFixed(2);
           await votStorage.set("autoVolume", this.data.autoVolume);
-          this.votAutoSetVolumeSlider.label.querySelector("strong").innerHTML =
-            `${presetAutoVolume}%`;
+          this.votAutoSetVolumeSlider.label.querySelector(
+            "strong",
+          ).innerHTML = `${presetAutoVolume}%`;
         })();
       });
 
@@ -7770,8 +7494,9 @@
     const newSlidersVolume = Math.round(videoVolume);
 
     this.votVideoVolumeSlider.input.value = newSlidersVolume;
-    this.votVideoVolumeSlider.label.querySelector("strong").innerHTML =
-      `${newSlidersVolume}%`;
+    this.votVideoVolumeSlider.label.querySelector(
+      "strong",
+    ).innerHTML = `${newSlidersVolume}%`;
     ui.updateSlider(this.votVideoVolumeSlider.input);
 
     if (this.data.syncVolume === 1) {
@@ -8002,11 +7727,7 @@
   }
 
   async translateExecutor(VIDEO_ID) {
-<<<<<<< HEAD
     utils_debug.log("Run translateFunc", VIDEO_ID);
-=======
-    debug/* default */.A.log("Run translateFunc", VIDEO_ID);
->>>>>>> 65b486e2
     await this.translateFunc(
       VIDEO_ID,
       this.videoData.isStream,
@@ -8045,8 +7766,9 @@
 
     if (this.data.autoSetVolumeYandexStyle === 1) {
       this.votVideoVolumeSlider.input.value = this.data.autoVolume * 100;
-      this.votVideoVolumeSlider.label.querySelector("strong").innerHTML =
-        `${this.data.autoVolume * 100}%`;
+      this.votVideoVolumeSlider.label.querySelector("strong").innerHTML = `${
+        this.data.autoVolume * 100
+      }%`;
       ui.updateSlider(this.votVideoVolumeSlider.input);
     }
 
@@ -8074,17 +7796,7 @@
       this.audio.src = proxiedAudioUrl;
     }
 
-    this.volumeOnStart = this.getVideoVolume();
-    if (typeof this.data.defaultVolume === "number") {
-      this.gainNode.gain.value = this.data.defaultVolume / 100;
-    }
-    if (
-      typeof this.data.autoSetVolumeYandexStyle === "number" &&
-      this.data.autoSetVolumeYandexStyle
-    ) {
-      this.setVideoVolume(this.data.autoVolume);
-    }
-
+    this.setupAudioSettings();
     switch (this.site.host) {
       case "twitter":
         document
@@ -8104,10 +7816,7 @@
     this.afterUpdateTranslation(audioUrl);
   }
 
-<<<<<<< HEAD
   // Define a function to translate a video and handle the callback
-=======
->>>>>>> 65b486e2
   async translateFunc(
     VIDEO_ID,
     isStream,
@@ -8121,7 +7830,6 @@
     this.videoValidator();
 
     if (isStream) {
-<<<<<<< HEAD
       let translateRes = await this.translateStreamImpl(
         this.videoData,
         requestLang,
@@ -8147,38 +7855,7 @@
       )}&url=${encodeURIComponent(translateRes.result.url)}`;
 
       if (this.hls) {
-        this.hls.on(Hls.Events.MEDIA_ATTACHED, function () {
-          utils_debug.log("audio and hls.js are now bound together !");
-        });
-        this.hls.on(Hls.Events.MANIFEST_PARSED, function (data) {
-          utils_debug.log(
-            "manifest loaded, found " + data?.levels?.length + " quality level",
-          );
-        });
-        this.hls.loadSource(streamURL);
-        this.hls.attachMedia(this.audio);
-        this.hls.on(Hls.Events.ERROR, function (data) {
-          if (data.fatal) {
-            switch (data.type) {
-              case Hls.ErrorTypes.MEDIA_ERROR:
-                console.log("fatal media error encountered, try to recover");
-                this.hls.recoverMediaError();
-                break;
-              case Hls.ErrorTypes.NETWORK_ERROR:
-                console.error("fatal network error encountered", data);
-                // All retries and media options have been exhausted.
-                // Immediately trying to restart loading could cause loop loading.
-                // Consider modifying loading policies to best fit your asset and network
-                // conditions (manifestLoadPolicy, playlistLoadPolicy, fragLoadPolicy).
-                break;
-              default:
-                // cannot recover
-                this.hls.destroy();
-                break;
-            }
-          }
-        });
-        utils_debug.log(this.hls);
+        this.setupHLS(streamURL);
       } else if (this.audio.canPlayType("application/vnd.apple.mpegurl")) {
         // safari
         this.audio.src = streamURL;
@@ -8191,18 +7868,7 @@
         youtubeUtils.videoSeek(this.video, 10); // 10 is the most successful number for streaming. With it, the audio is not so far behind the original
       }
 
-      this.volumeOnStart = this.getVideoVolume();
-      if (typeof this.data.defaultVolume === "number") {
-        this.gainNode.gain.value = this.data.defaultVolume / 100;
-      }
-
-      if (
-        typeof this.data.autoSetVolumeYandexStyle === "number" &&
-        this.data.autoSetVolumeYandexStyle
-      ) {
-        this.setVideoVolume(this.data.autoVolume);
-      }
-
+      this.setupAudioSettings();
       if (!this.video.src && !this.video.currentSrc && !this.video.srcObject) {
         return this.stopTranslation();
       }
@@ -8210,93 +7876,6 @@
       if (this.video && !this.video.paused) this.lipSync("play");
       for (const e of videoLipSyncEvents) {
         this.video.addEventListener(e, this.handleVideoEventBound);
-=======
-      debug/* default */.A.log("Executed stream translation");
-      try {
-        const result = await translateStream(
-          videoURL,
-          requestLang,
-          responseLang,
-        );
-        debug/* default */.A.log("[exec] translateStream result");
-
-        if ((0,utils/* getVideoId */.jI)(this.site.host, this.video) !== VIDEO_ID) return;
-
-        if (!result || !result.translatedInfo) {
-          await this.updateTranslationErrorMsg(result);
-
-          if (result && result.interval === 10) {
-            // if wait translating
-            clearTimeout(this.autoRetry);
-            this.autoRetry = setTimeout(
-              () =>
-                this.translateFunc(
-                  VIDEO_ID,
-                  isStream,
-                  requestLang,
-                  responseLang,
-                  translationHelp,
-                ),
-              result.interval * 1000,
-            );
-          }
-
-          return;
-        }
-
-        this.transformBtn(
-          "success",
-          localizationProvider/* localizationProvider */.j.get("disableTranslate"),
-        );
-
-        console.log(result);
-        const pingId = result.pingId;
-        debug/* default */.A.log(`Stream pingId: ${pingId}`);
-        // if you don't make ping requests, then the translation of the stream dies
-        this.streamPing = setInterval(async () => {
-          const pingResult = await rsp(pingId);
-          debug/* default */.A.log("Stream ping result: ", pingResult);
-        }, result.interval * 1000);
-
-        debug/* default */.A.log(result.translatedInfo.url);
-        const streamURL = `https://${this.data.m3u8ProxyHost}/?all=yes&origin=${encodeURIComponent("https://strm.yandex.ru")}&referer=${encodeURIComponent("https://strm.yandex.ru")}&url=${encodeURIComponent(result.translatedInfo.url)}`;
-        debug/* default */.A.log(streamURL);
-
-        if (this.hls) {
-          this.setupHLS(streamURL);
-        } else if (this.audio.canPlayType("application/vnd.apple.mpegurl")) {
-          // safari
-          this.audio.src = streamURL;
-        } else {
-          // browser doesn't support m3u8 (hls unsupported and it's not a safari)
-          throw new VOTLocalizedError("audioFormatNotSupported");
-        }
-
-        if (this.site.host === "youtube") {
-          youtubeUtils/* default */.A.videoSeek(this.video, 10); // 10 is the most successful number for streaming. With it, the audio is not so far behind the original
-        }
-
-        this.setupAudioSettings();
-
-        if (
-          !this.video.src &&
-          !this.video.currentSrc &&
-          !this.video.srcObject
-        ) {
-          this.stopTranslation();
-          return;
-        }
-
-        if (this.video && !this.video.paused) this.lipSync("play");
-        for (const e of videoLipSyncEvents) {
-          this.video.addEventListener(e, this.handleVideoEventBound);
-        }
-
-        this.afterUpdateTranslation(streamURL);
-      } catch (error) {
-        console.error("[VOT] Stream translation error:", error);
-        await this.updateTranslationErrorMsg(error.message);
->>>>>>> 65b486e2
       }
 
       return this.afterUpdateTranslation(streamURL);
@@ -8320,7 +7899,6 @@
       return;
     }
 
-<<<<<<< HEAD
     let translateRes = await this.translateVideoImpl(
       this.videoData,
       requestLang,
@@ -8354,78 +7932,15 @@
       url: translateRes.url,
       expires: Date.now() / 1000 + this.videoTranslationTTL,
     });
-=======
-    const timeoutDuration = this.subtitlesList.some(
-      (item) => item.source === "yandex",
-    )
-      ? 20_000
-      : 30_000;
-
-    try {
-      const urlOrError = await translateVideo(
-        videoURL,
-        this.videoData.duration,
-        requestLang,
-        responseLang,
-        translationHelp,
-      );
-
-      debug/* default */.A.log("[exec] translateVideo result");
-      if ((0,utils/* getVideoId */.jI)(this.site.host, this.video) !== VIDEO_ID) return;
-
-      this.updateTranslation(urlOrError);
-      if (
-        !this.subtitlesList.some(
-          (item) =>
-            item.source === "yandex" &&
-            item.translatedFromLanguage === this.videoData.detectedLanguage &&
-            item.language === this.videoData.responseLanguage,
-        )
-      ) {
-        this.subtitlesList = await getSubtitles(
-          this.site,
-          this.videoData.videoId,
-          this.videoData.detectedLanguage,
-        );
-        await this.updateSubtitlesLangSelect();
-      }
-
-      this.videoTranslations.push({
-        videoId: VIDEO_ID,
-        from: requestLang,
-        to: responseLang,
-        url: urlOrError,
-        expires: Date.now() / 1000 + this.videoTranslationTTL,
-      });
-    } catch (error) {
-      console.error("[VOT] Video translation error:", error);
-      await this.updateTranslationErrorMsg(error.message);
-
-      // if the error message contains information that the translation is being performed, then we wait
-      if (error.message.includes(localizationProvider/* localizationProvider */.j.get("translationTake"))) {
-        clearTimeout(this.autoRetry);
-        this.autoRetry = setTimeout(
-          () =>
-            this.translateFunc(
-              VIDEO_ID,
-              isStream,
-              requestLang,
-              responseLang,
-              translationHelp,
-            ),
-          timeoutDuration,
-        );
-      }
-    }
   }
 
   // Вспомогательные методы
   setupHLS(streamURL) {
     this.hls.on(Hls.Events.MEDIA_ATTACHED, function () {
-      debug/* default */.A.log("audio and hls.js are now bound together !");
+      utils_debug.log("audio and hls.js are now bound together !");
     });
     this.hls.on(Hls.Events.MANIFEST_PARSED, function (data) {
-      debug/* default */.A.log(
+      utils_debug.log(
         "manifest loaded, found " + data?.levels?.length + " quality level",
       );
     });
@@ -8452,7 +7967,7 @@
         }
       }
     });
-    debug/* default */.A.log(this.hls);
+    utils_debug.log(this.hls);
   }
 
   setupAudioSettings() {
@@ -8467,7 +7982,6 @@
     ) {
       this.setVideoVolume(this.data.autoVolume);
     }
->>>>>>> 65b486e2
   }
 
   // Define a function to stop translation and clean up
