--- conflicted
+++ resolved
@@ -1,169 +1,163 @@
-# Закадровый перевод видео
-
-[![en](https://img.shields.io/badge/lang-English%20%F0%9F%87%AC%F0%9F%87%A7-white)](README-EN.md)
-[![ru](https://img.shields.io/badge/%D1%8F%D0%B7%D1%8B%D0%BA-%D0%A0%D1%83%D1%81%D1%81%D0%BA%D0%B8%D0%B9%20%F0%9F%87%B7%F0%9F%87%BA-white)](README.md)
-
-Закадровый перевод видео, теперь, доступен не только в YandexBrowser.
-Очень признателен, **[Yandex.Translate](https://translate.yandex.ru/)** & **[sodapng](https://github.com/sodapng)** & **[mynovelhost](https://github.com/mynovelhost)** & **[SashaXser](https://github.com/SashaXser)**. Спасиб <3
-
-## Установка расширения:
-1. Установите расширение **[Tampermonkey](https://www.tampermonkey.net/)** (Альтернатива для Safari: **[UserScripts](https://apps.apple.com/app/userscripts/id1463298887 )**)
-2. **[«Установите Скрипт»](https://raw.githubusercontent.com/ilyhalight/voice-over-translation/master/dist/vot.user.js)** (**[Cloudflare version](https://raw.githubusercontent.com/ilyhalight/voice-over-translation/master/dist/vot-cloudflare.user.js)**)
-
-### Полезные ссылки:
-1. Версия для VioletMonkey, FireMonkey, GreaseMonkey, AdGuard, OrangeMonkey, UserScripts и некоторых браузеров (cloudflare-version): **[Ссылка](https://raw.githubusercontent.com/ilyhalight/voice-over-translation/master/dist/vot-cloudflare.user.js)**
-2. Версия для терминала (vot-cli): **[Ссылка](https://github.com/FOSWLY/vot-cli)**
-3. Вики: **[Link](https://github.com/ilyhalight/voice-over-translation/wiki)**
-
-## Список поддерживаемых сайтов:
-Все ограничения, связанные с поддержкой сайтов вы можете увидеть в [вики](https://github.com/ilyhalight/voice-over-translation/wiki/%5BRU%5D-Supported-sites).
-- **[YouTube](https://www.youtube.com)**
-- **[Twitch](https://www.twitch.tv)**
-- **[VK](https://vk.com)**
-- **[Twitter](https://twitter.com/)**
-- **[9GAG](https://9gag.com/gag/)**
-- **[Rutube](https://rutube.ru/)**
-- **[Bilibili](https://bilibili.com/)**
-- **[[❔] Видео Mail.ru](https://my.mail.ru/video)**
-- **[Vimeo](https://vimeo.com/)**
-- **[[⚠️] XVideos](https://xvideos.com/)**
-- **[PornHub](https://rt.pornhub.com/)**
-- **[Bitchute](https://www.bitchute.com/)**
-- **[Coursera](https://www.coursera.org/)**
-- **[[⚠️] Udemy](https://www.udemy.com/)**
-- **[[❌] Facebook*](https://facebook.com/)**
-- **[TikTok](https://tiktok.com/)**
-<<<<<<< HEAD
-- **[Rumble](https://rumble.com/)**
-- **[ProxiTok](https://proxitok.pabloferreiro.es/)**
-- **[[⚠️] Invidious](https://yewtu.be)**
-- **[[⚠️] Piped](https://piped.video)**
-=======
-- **[ProxiTok](https://proxitok.pabloferreiro.es/)**
-- **[Invidious](https://yewtu.be)**
-- **[Piped](https://piped.video)**
->>>>>>> 0bdb5e05
-
-⚠️ - Требует дополнительных действий, подробнее в **[Wiki](https://github.com/ilyhalight/voice-over-translation/wiki/%5BRU%5D-Supported-sites)**
-
-❌ - Не поддерживается
-
-❔ - Возможно отключена поддержка со стороны Яндекса
-
-## Список функционала:
-1. Перевод с одного из доступных языков на русский. Язык определяется автоматически, если языка нету в списке или не удалось его определить, то используется перевод с английского.
-2. Перевод с русского на английский язык
-3. Автоматический перевод видео при открытие
-4. Слайдер для изменения громкости видео
-5. Автоматически выставлять громкость видео (как в Яндекс браузере)
-6. [YouTube Only] Синхронизация громкости перевода с громкостью видео
-7. [YouTube Only] Ограничить перевод видео с родного языка
-
-## Как собрать расширение?
-1. Установите NodeJS 18+
-2. Установите зависимости:
-```bash
-npm i
-```
-3. Сборка расширения:
-
-   3.0. Все версии сразу:
-   ```bash
-   npm run build
-   ```
-
-   3.1. Все минифицированные версии сразу:
-   ```bash
-   npm run build:min
-   ```
-
-   3.2. Только обычная версии:
-   ```bash
-   npm run build:default
-   ```
-
-   3.3. Только Cloudflare версии:
-   ```bash
-   npm run build:cloudflare
-   ```
-
-   3.2. Только обычная мин. версии:
-   ```bash
-   npm run build:default-min
-   ```
-
-   3.3. Только мин. Cloudflare версии:
-   ```bash
-   npm run build:cloudflare-min
-   ```
-
-
-## Как задеплоить свой Cloudflare Worker?
-[Нажми, чтобы перейти](https://github.com/ilyhalight/voice-over-translation/wiki/%5BRU%5D-Deploy-Cloudflare-Worker)
-
-## Примечание:
-1. Рекомендую разрешить автовоспроизведение "аудио и видео", чтобы избежать ошибок при работе расширения
-2. Расширение не может переводить видео длиной более 4 часов (ограничение API переводчика)
-
-## Кастомизация внешнего вида:
-
-Расширение поддерживает кастомизацию внешнего вида с помощью Stylus, Stylish и других подобных расширений
-
-Пример изменения стилей:
-```css
-
-/* ==UserStyle==
-@name         VOT-styles
-@version      16.09.2023
-@namespace    vot-styles
-@description  LLL
-@author       Toil
-@license      No License
-==/UserStyle== */
-
-:root {
- --vot-font-family: "Roboto", "Segoe UI", BlinkMacSystemFont, system-ui, -apple-system;
-
- --vot-primary-rgb: 139, 180, 245;
- --vot-onprimary-rgb: 32, 33, 36;
- --vot-surface-rgb: 32, 33, 36;
- --vot-onsurface-rgb: 227, 227, 227;
-
- --vot-subtitles-background: rgba(var(--vot-surface-rgb, 46, 47, 52), 0.8);
- --vot-subtitles-color: rgb(var(--vot-onsurface-rgb, 227, 227, 227));
- --vot-subtitles-passed-color: rgb(var(--vot-primary-rgb, 33, 150, 243));
-}
-```
-
-## Расширение протестировано в следующих браузерах:
-| Статус | Браузер | Версия браузера | Платформа | Расширение
-|---|---|---|---|---
-| ⠀✅ | Firefox Developer Edition | v106 — v117, 64 bit | Windows | Tampermonkey
-| ⠀✅ | Firefox | v116.0.2 | Windows, Linux, Android | Tampermonkey, Violetmonkey
-| ⠀✅ | Firefox Nightly | v118.0a1 | Windows, Android | Tampermonkey
-| ⠀✅ | LibreWolf | v100.0.2-1 | Windows | Tampermonkey
-| ⠀✅ | Brave | v106.0.5249.91 | Windows | Tampermonkey
-| ⠀✅ | MS Edge | v106.0.1370.34 | Windows, Linux | Tampermonkey
-| ⠀✅ | Cent Browser | v4.3.9.248, 32 bit | Windows | Tampermonkey
-| ⠀✅ | Cent Browser Beta | v5.0.1002.182, 64 bit | Windows | Tampermonkey
-| ⠀✅ | Google Chrome | v106 — 116 | Windows, MacOS, Linux | Tampermonkey, Violetmonkey, OrangeMonkey
-| ⠀✅ | Opera GX | LVL4 (core: 91.0.4516.36) | Windows | Tampermonkey
-| ⠀✅ | Opera | v92.0.4561.43 | Windows | Tampermonkey
-| ⠀✅ | Vivaldi | 5.7.2921.63 | Windows, Linux | Tampermonkey
-| ⠀❔ | Safari | v15.6.1 | MacOS, iOS | Userscripts
-| ⠀✅ | Kiwi Browser | v116.0.5845.61 | Android | Tampermonkey
-
-## Протестировано в следующих расширениях для юзерскриптов:
-| Статус | Браузер | Расширение
-|---|---|---
-| ⠀✅ | Любой | Tampermonkey
-| ⠀[Загрузить](https://raw.githubusercontent.com/ilyhalight/voice-over-translation/master/dist/vot-cloudflare.user.js) | Safari | Userscripts
-| ⠀[Загрузить](https://raw.githubusercontent.com/ilyhalight/voice-over-translation/master/dist/vot-cloudflare.user.js) | Любой | Violetmonkey
-| ⠀[Загрузить](https://raw.githubusercontent.com/ilyhalight/voice-over-translation/master/dist/vot-cloudflare.user.js) | Любой | [AdGuard Usercripts](https://kb.adguard.com/en/general/userscripts#supported-apps)
-| ⠀[Загрузить](https://raw.githubusercontent.com/ilyhalight/voice-over-translation/master/dist/vot-cloudflare.user.js) | Firefox | Firemonkey
-| ⠀[Загрузить](https://raw.githubusercontent.com/ilyhalight/voice-over-translation/master/dist/vot-cloudflare.user.js) | Любой | Greasemonkey
-| ⠀[Загрузить](https://raw.githubusercontent.com/ilyhalight/voice-over-translation/master/dist/vot-cloudflare.user.js) | Любой | OrangeMonkey
-
-![example btn](https://github.com/ilyhalight/voice-over-translation/blob/master/img/example.jpg "btn")
-
-*: Запрещена на территории РФ
+# Закадровый перевод видео
+
+[![en](https://img.shields.io/badge/lang-English%20%F0%9F%87%AC%F0%9F%87%A7-white)](README-EN.md)
+[![ru](https://img.shields.io/badge/%D1%8F%D0%B7%D1%8B%D0%BA-%D0%A0%D1%83%D1%81%D1%81%D0%BA%D0%B8%D0%B9%20%F0%9F%87%B7%F0%9F%87%BA-white)](README.md)
+
+Закадровый перевод видео, теперь, доступен не только в YandexBrowser.
+Очень признателен, **[Yandex.Translate](https://translate.yandex.ru/)** & **[sodapng](https://github.com/sodapng)** & **[mynovelhost](https://github.com/mynovelhost)** & **[SashaXser](https://github.com/SashaXser)**. Спасиб <3
+
+## Установка расширения:
+1. Установите расширение **[Tampermonkey](https://www.tampermonkey.net/)** (Альтернатива для Safari: **[UserScripts](https://apps.apple.com/app/userscripts/id1463298887 )**)
+2. **[«Установите Скрипт»](https://raw.githubusercontent.com/ilyhalight/voice-over-translation/master/dist/vot.user.js)** (**[Cloudflare version](https://raw.githubusercontent.com/ilyhalight/voice-over-translation/master/dist/vot-cloudflare.user.js)**)
+
+### Полезные ссылки:
+1. Версия для VioletMonkey, FireMonkey, GreaseMonkey, AdGuard, OrangeMonkey, UserScripts и некоторых браузеров (cloudflare-version): **[Ссылка](https://raw.githubusercontent.com/ilyhalight/voice-over-translation/master/dist/vot-cloudflare.user.js)**
+2. Версия для терминала (vot-cli): **[Ссылка](https://github.com/FOSWLY/vot-cli)**
+3. Вики: **[Link](https://github.com/ilyhalight/voice-over-translation/wiki)**
+
+## Список поддерживаемых сайтов:
+Все ограничения, связанные с поддержкой сайтов вы можете увидеть в [вики](https://github.com/ilyhalight/voice-over-translation/wiki/%5BRU%5D-Supported-sites).
+- **[YouTube](https://www.youtube.com)**
+- **[Twitch](https://www.twitch.tv)**
+- **[VK](https://vk.com)**
+- **[Twitter](https://twitter.com/)**
+- **[9GAG](https://9gag.com/gag/)**
+- **[Rutube](https://rutube.ru/)**
+- **[Bilibili](https://bilibili.com/)**
+- **[[❔] Видео Mail.ru](https://my.mail.ru/video)**
+- **[Vimeo](https://vimeo.com/)**
+- **[[⚠️] XVideos](https://xvideos.com/)**
+- **[PornHub](https://rt.pornhub.com/)**
+- **[Bitchute](https://www.bitchute.com/)**
+- **[Coursera](https://www.coursera.org/)**
+- **[[⚠️] Udemy](https://www.udemy.com/)**
+- **[[❌] Facebook*](https://facebook.com/)**
+- **[TikTok](https://tiktok.com/)**
+- **[Rumble](https://rumble.com/)**
+- **[ProxiTok](https://proxitok.pabloferreiro.es/)**
+- **[[⚠️] Invidious](https://yewtu.be)**
+- **[[⚠️] Piped](https://piped.video)**
+
+⚠️ - Требует дополнительных действий, подробнее в **[Wiki](https://github.com/ilyhalight/voice-over-translation/wiki/%5BRU%5D-Supported-sites)**
+
+❌ - Не поддерживается
+
+❔ - Возможно отключена поддержка со стороны Яндекса
+
+## Список функционала:
+1. Перевод с одного из доступных языков на русский. Язык определяется автоматически, если языка нету в списке или не удалось его определить, то используется перевод с английского.
+2. Перевод с русского на английский язык
+3. Автоматический перевод видео при открытие
+4. Слайдер для изменения громкости видео
+5. Автоматически выставлять громкость видео (как в Яндекс браузере)
+6. [YouTube Only] Синхронизация громкости перевода с громкостью видео
+7. [YouTube Only] Ограничить перевод видео с родного языка
+
+## Как собрать расширение?
+1. Установите NodeJS 18+
+2. Установите зависимости:
+```bash
+npm i
+```
+3. Сборка расширения:
+
+   3.0. Все версии сразу:
+   ```bash
+   npm run build
+   ```
+
+   3.1. Все минифицированные версии сразу:
+   ```bash
+   npm run build:min
+   ```
+
+   3.2. Только обычная версии:
+   ```bash
+   npm run build:default
+   ```
+
+   3.3. Только Cloudflare версии:
+   ```bash
+   npm run build:cloudflare
+   ```
+
+   3.2. Только обычная мин. версии:
+   ```bash
+   npm run build:default-min
+   ```
+
+   3.3. Только мин. Cloudflare версии:
+   ```bash
+   npm run build:cloudflare-min
+   ```
+
+
+## Как задеплоить свой Cloudflare Worker?
+[Нажми, чтобы перейти](https://github.com/ilyhalight/voice-over-translation/wiki/%5BRU%5D-Deploy-Cloudflare-Worker)
+
+## Примечание:
+1. Рекомендую разрешить автовоспроизведение "аудио и видео", чтобы избежать ошибок при работе расширения
+2. Расширение не может переводить видео длиной более 4 часов (ограничение API переводчика)
+
+## Кастомизация внешнего вида:
+
+Расширение поддерживает кастомизацию внешнего вида с помощью Stylus, Stylish и других подобных расширений
+
+Пример изменения стилей:
+```css
+
+/* ==UserStyle==
+@name         VOT-styles
+@version      16.09.2023
+@namespace    vot-styles
+@description  LLL
+@author       Toil
+@license      No License
+==/UserStyle== */
+
+:root {
+ --vot-font-family: "Roboto", "Segoe UI", BlinkMacSystemFont, system-ui, -apple-system;
+
+ --vot-primary-rgb: 139, 180, 245;
+ --vot-onprimary-rgb: 32, 33, 36;
+ --vot-surface-rgb: 32, 33, 36;
+ --vot-onsurface-rgb: 227, 227, 227;
+
+ --vot-subtitles-background: rgba(var(--vot-surface-rgb, 46, 47, 52), 0.8);
+ --vot-subtitles-color: rgb(var(--vot-onsurface-rgb, 227, 227, 227));
+ --vot-subtitles-passed-color: rgb(var(--vot-primary-rgb, 33, 150, 243));
+}
+```
+
+## Расширение протестировано в следующих браузерах:
+| Статус | Браузер | Версия браузера | Платформа | Расширение
+|---|---|---|---|---
+| ⠀✅ | Firefox Developer Edition | v106 — v117, 64 bit | Windows | Tampermonkey
+| ⠀✅ | Firefox | v116.0.2 | Windows, Linux, Android | Tampermonkey, Violetmonkey
+| ⠀✅ | Firefox Nightly | v118.0a1 | Windows, Android | Tampermonkey
+| ⠀✅ | LibreWolf | v100.0.2-1 | Windows | Tampermonkey
+| ⠀✅ | Brave | v106.0.5249.91 | Windows | Tampermonkey
+| ⠀✅ | MS Edge | v106.0.1370.34 | Windows, Linux | Tampermonkey
+| ⠀✅ | Cent Browser | v4.3.9.248, 32 bit | Windows | Tampermonkey
+| ⠀✅ | Cent Browser Beta | v5.0.1002.182, 64 bit | Windows | Tampermonkey
+| ⠀✅ | Google Chrome | v106 — 116 | Windows, MacOS, Linux | Tampermonkey, Violetmonkey, OrangeMonkey
+| ⠀✅ | Opera GX | LVL4 (core: 91.0.4516.36) | Windows | Tampermonkey
+| ⠀✅ | Opera | v92.0.4561.43 | Windows | Tampermonkey
+| ⠀✅ | Vivaldi | 5.7.2921.63 | Windows, Linux | Tampermonkey
+| ⠀❔ | Safari | v15.6.1 | MacOS, iOS | Userscripts
+| ⠀✅ | Kiwi Browser | v116.0.5845.61 | Android | Tampermonkey
+
+## Протестировано в следующих расширениях для юзерскриптов:
+| Статус | Браузер | Расширение
+|---|---|---
+| ⠀✅ | Любой | Tampermonkey
+| ⠀[Загрузить](https://raw.githubusercontent.com/ilyhalight/voice-over-translation/master/dist/vot-cloudflare.user.js) | Safari | Userscripts
+| ⠀[Загрузить](https://raw.githubusercontent.com/ilyhalight/voice-over-translation/master/dist/vot-cloudflare.user.js) | Любой | Violetmonkey
+| ⠀[Загрузить](https://raw.githubusercontent.com/ilyhalight/voice-over-translation/master/dist/vot-cloudflare.user.js) | Любой | [AdGuard Usercripts](https://kb.adguard.com/en/general/userscripts#supported-apps)
+| ⠀[Загрузить](https://raw.githubusercontent.com/ilyhalight/voice-over-translation/master/dist/vot-cloudflare.user.js) | Firefox | Firemonkey
+| ⠀[Загрузить](https://raw.githubusercontent.com/ilyhalight/voice-over-translation/master/dist/vot-cloudflare.user.js) | Любой | Greasemonkey
+| ⠀[Загрузить](https://raw.githubusercontent.com/ilyhalight/voice-over-translation/master/dist/vot-cloudflare.user.js) | Любой | OrangeMonkey
+
+![example btn](https://github.com/ilyhalight/voice-over-translation/blob/master/img/example.jpg "btn")
+
+*: Запрещена на территории РФ