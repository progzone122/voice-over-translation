--- conflicted
+++ resolved
@@ -993,15 +993,6 @@
       ) {
         throw new VOTLocalizedError("VOTDisableFromYourLang");
       }
-<<<<<<< HEAD
-      if (this.ytData.isPremiere) {
-        throw new VOTLocalizedError("VOTPremiere");
-      }
-      // if (this.ytData.isLive) {
-      //   throw new VOTLocalizedError("VOTLiveNotSupported");
-      // }
-      if (!this.ytData.isLive && this.videoData.duration > 14_400) {
-=======
       // if (this.ytData.isPremiere) {
       //   throw new VOTLocalizedError("VOTPremiere");
       // }
@@ -1009,7 +1000,6 @@
       //   throw new VOTLocalizedError("VOTLiveNotSupported");
       // }
       if (this.videoData.duration > 14_400) {
->>>>>>> a8709ac9
         throw new VOTLocalizedError("VOTVideoIsTooLong");
       }
     }
