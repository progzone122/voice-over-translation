import "./styles/main.css";
import { VOTLocalizedError } from "./utils/VOTLocalizedError.js";
import { youtubeUtils } from "./utils/youtubeUtils.js";
import { yandexProtobuf } from "./yandexProtobuf.js";
import { waitForElm, getVideoId, sleep, secsToStrTime } from "./utils/utils.js";
import { autoVolume } from "./config/config.js";
import {
  sitesInvidious,
  sitesPiped,
  sitesProxyTok
} from "./config/alternativeUrls.js";
import {
  availableLangs,
  additionalTTS,
  siteTranslates,
  cfOnlyExtensions,
} from "./config/constants.js";
import { localizationProvider } from "./localization/localizationProvider.js";
import { initDB, readDB, updateDB, deleteDB } from "./indexedDB.js";
import {
  transformBtn,
  addTranslationBlock,
  createTranslationMenu,
  createMenuCheckbox,
  createMenuSlider,
  createMenuSelect,
  genOptionsByOBJ,
  lang,
} from "./menu.js";
import { syncVolume } from "./utils/volume.js";
import { workerHost } from "./config/config-cloudflare.js";
import regexes from "./config/regexes.js";
import selectors from "./config/selectors.js";
import debug from "./utils/debug.js";

import requestVideoTranslation from "./rvt.js";
import {
  getSubtitles,
  fetchSubtitles,
  addSubtitlesWidget,
  setSubtitlesWidgetContent,
  setSubtitlesMaxLength,
  setSubtitlesHighlightWords,
} from "./subtitles.js";
import { courseraUtils } from "./utils/courseraUtils.js";
import { udemyUtils } from "./utils/udemyUtils.js";

const sitesChromiumBlocked = [...sitesInvidious, ...sitesPiped];

// translate properties
let translateFromLang = "en"; // default language of video

let translateToLang = lang; // default language of audio response

let ytData = "";
let subtitlesList = [];
let subtitlesListVideoId = null;

async function main() {
  debug.log("Loading extension...");
  debug.log(`Selected menu language: ${lang}`);

  if (
    BUILD_MODE !== "cloudflare" &&
    GM_info?.scriptHandler &&
    cfOnlyExtensions.includes(GM_info.scriptHandler)
  ) {
    console.error(
      `[VOT] ${localizationProvider
        .getDefault("unSupportedExtensionError")
        .format(GM_info.scriptHandler)}`
    );
    return alert(
      `[VOT] ${localizationProvider
        .get("unSupportedExtensionError")
        .format(GM_info.scriptHandler)}`
    );
  }

  debug.log("Extension compatibility passed...");

  let timer;
  const audio = new Audio();
  let opacityRatio = 0.9;
  let openedMenu = false;

  if (BUILD_MODE === "cloudflare") {
    var translationPanding = false;
  }

  function logout(n) {
    if (openedMenu) return;

    document.querySelector(".translationBlock").style.opacity = n;
  }

  function resetTimer() {
    clearTimeout(timer);
    logout(1);
    timer = setTimeout(() => {
      logout(0);
    }, 2000);
  }

  function changeOpacityOnEvent(event, timer, opacityRatio) {
    clearTimeout(timer);
    logout(opacityRatio);
    event.stopPropagation();
  }

  const deleteAudioSrc = async () => {
    audio.src = "";
    audio.removeAttribute("src");
  };

  // Add menu container
  function addTranslationMenu(element) {
    if (element.querySelector(".translationMenuContent")) return;

    const container = createTranslationMenu();
    element.appendChild(container);

    // click to translation menu icon
    document
      .querySelector(".translationMenu")
      ?.addEventListener("click", (event) => {
        event.stopPropagation();
        const content = document.querySelector(".translationMenuContent");
        content.style.display = openedMenu ? "none" : "block";
        content.style.opacity = opacityRatio;
        openedMenu = !openedMenu;
      });

    document
      .querySelector(".translationDropDB")
      .addEventListener("click", (event) => {
        event.stopPropagation();
        deleteDB();
        location.reload();
      });

    debug.log("Added translation menu to ", element);
  }

  function translateVideo(
    url,
    duration,
    requestLang,
    responseLang,
    translationHelp,
    callback
  ) {
    debug.log(
      `Translate video (url: ${url}, duration: ${duration}, requestLang: ${requestLang}, responseLang: ${responseLang})`
    );

    debug.log("translationHelp:", translationHelp);

    if (BUILD_MODE === "cloudflare" && translationPanding) {
      debug.log("translationPanding return");
      return;
    }

    translationPanding = true;

    requestVideoTranslation(
      url,
      duration,
      requestLang,
      responseLang,
      translationHelp,
      (success, response) => {
        translationPanding = false;

        debug.log("[exec callback] Requesting video translation");
        if (!success) {
          callback(false, localizationProvider.get("requestTranslationFailed"));
          return;
        }

        const translateResponse =
          yandexProtobuf.decodeTranslationResponse(response);
        console.log("[VOT] Translation response: ", translateResponse);

        switch (translateResponse.status) {
          case 0:
            callback(false, translateResponse.message);
            break;
          case 1:
            callback(
              !!translateResponse.url,
              translateResponse.url ||
                localizationProvider.get("audioNotReceived")
            );
            break;
          case 2:
            callback(
              false,
              translateResponse.remainingTime
                ? secsToStrTime(translateResponse.remainingTime)
                : localizationProvider.get("translationTakeFewMinutes")
            );
            break;
          case 3:
            /*
              Иногда, в ответе приходит статус код 3, но видео всё, так же, ожидает перевода.
              В конечном итоге, это занимает слишком много времени,
              как-будто сервер не понимает, что данное видео уже недавно было переведено
              и заместо возвращения готовой ссылки на перевод начинает переводить видео заново
              при чём у него это получается за очень длительное время.
            */
            callback(false, localizationProvider.get("videoBeingTranslated"));
            break;
        }
      }
    );
  }

  async function translateProccessor(videoContainer, siteHostname, siteEvent) {
    debug.log("[translateProccessor] execute on element: ", videoContainer);

    let video;
    let autoRetry;
    let volumeOnStart;
    let tempOriginalVolume;
    let tempVolume;
    let dbSubtitlesMaxLength;
    let dbHighlightWords;
    let dbAutoTranslate;
    let dbDefaultVolume;
    let dbShowVideoSlider;
    let dbAutoSetVolumeYandexStyle;
    let dontTranslateYourLang;
    let dbSyncVolume;
    let dbUdemyData;
    let dbResponseLanguage;
    let dbAudioProxy; // cf version only
    let firstPlay = true;
    let isDBInited;
    let videoData = "";

    debug.log("videoContainer", videoContainer);

    video =
      siteHostname === "vimeo"
        ? videoContainer.querySelector(
            ".vp-video-wrapper > .vp-video > .vp-telecine > video"
          )
        : videoContainer.querySelector("video");

    debug.log("video", video);

    const container =
      siteHostname === "pornhub" &&
      window.location.pathname.includes("view_video.php")
        ? document.querySelector(".original.mainPlayerDiv")
        : siteHostname === "pornhub" &&
          window.location.pathname.includes("embed/")
        ? document.querySelector("body")
        : window.location.hostname.includes("m.youtube.com")
        ? document.querySelector("#player-control-container")
        : videoContainer;

    addTranslationBlock(container);
    addTranslationMenu(container);
    if (
      window.location.hostname.includes("youtube.com") &&
      !window.location.hostname.includes("m.youtube.com")
    ) {
      addSubtitlesWidget(container.parentElement);
    } else {
      addSubtitlesWidget(container);
    }
    await changeSubtitlesLang("disabled");

    try {
      isDBInited = await initDB();
    } catch (err) {
      console.error(
        "[VOT] Failed to initialize database settings. All changes made will not be saved",
        err
      );
    }

    const menuOptions = document.querySelector(".translationMenuOptions");
    if (menuOptions && !menuOptions.querySelector("#VOTTranslateFromLang")) {
      const selectFromLangOptions = [
        {
          label: localizationProvider.get("videoLanguage"),
          value: "default",
          disabled: true,
        },
        ...genOptionsByOBJ(availableLangs, videoData.detectedLanguage),
      ];

      const selectToLangOptions = [
        {
          label: localizationProvider.get("translationLanguage"),
          value: "default",
          disabled: true,
        },
        ...genOptionsByOBJ(availableLangs, videoData.responseLanguage),
        {
          label: "─────────",
          value: "separator",
          disabled: true,
        },
        ...genOptionsByOBJ(additionalTTS, videoData.responseLanguage),
      ];

      const selectFromLang = createMenuSelect(
        "VOTTranslateFromLang",
        selectFromLangOptions
      );

      const selectToLang = createMenuSelect(
        "VOTTranslateToLang",
        selectToLangOptions
      ).firstElementChild;

      selectFromLang.id = "VOTSelectLanguages";
      selectFromLang.innerHTML += `
        <svg xmlns="http://www.w3.org/2000/svg" width="24" height="24" viewBox="0 0 24 24">
          <path fill="none" stroke="currentColor" stroke-linecap="round" stroke-linejoin="round" stroke-width="2" d="M4 12h16m0 0l-6 6m6-6l-6-6"/>
        </svg>
      `;

      selectFromLang.appendChild(selectToLang);
      menuOptions.appendChild(selectFromLang);

      menuOptions
        .querySelector("#VOTTranslateFromLang")
        .addEventListener("change", async (event) => {
          debug.log("[onchange] select from language", event.target.value);
          videoData = await getVideoData();
          await setSelectMenuValues(
            event.target.value,
            videoData.responseLanguage
          );
        });

      menuOptions
        .querySelector("#VOTTranslateToLang")
        .addEventListener("change", async (event) => {
          debug.log("[onchange] select to language", event.target.value);
          if (isDBInited) {
            translateToLang = event.target.value;
            await updateDB({ responseLanguage: event.target.value });
            debug.log(
              "Response Language value changed. New value: ",
              event.target.value
            );
          }
          videoData = await getVideoData();
          await setSelectMenuValues(
            videoData.detectedLanguage,
            event.target.value
          );
        });
    }

    async function changeSubtitlesLang(subs) {
      debug.log("[onchange] subtitles", subs);
      const select = document
        .querySelector(".translationMenuOptions")
        ?.querySelector("#VOTSubtitlesLang");
      select && (select.value = subs);
      if (!video) {
        console.error("[VOT] video not found");
        select && (select.value = "disabled");
        return;
      }
      if (subs === "disabled") {
        setSubtitlesWidgetContent(video, null);
      } else {
        setSubtitlesWidgetContent(
          video,
          await fetchSubtitles(subtitlesList.at(parseInt(subs)))
        );
      }
    }

    async function updateSubtitlesLangSelect() {
      const select = document
        .querySelector(".translationMenuOptions")
        ?.querySelector("#VOTSubtitlesLang");

      if (!select) {
        console.error("[VOT] #VOTSubtitlesLang not found");
        return;
      }

      const oldValue = select.value;
      select.innerHTML = "";

      const disabledOption = document.createElement("option");
      disabledOption.value = "disabled";
      disabledOption.innerHTML = localizationProvider.get(
        "VOTSubtitlesDisabled"
      );
      select.append(disabledOption);

      for (let i = 0; i < subtitlesList.length; i++) {
        const s = subtitlesList[i];
        const option = document.createElement("option");
        option.value = i;
        option.innerHTML =
          (localizationProvider.get("langs")[s.language] ??
            s.language.toUpperCase()) +
          (s.translatedFromLanguage
            ? ` ${localizationProvider.get("VOTTranslatedFrom")} ${
                localizationProvider.get("langs")[s.translatedFromLanguage] ??
                s.translatedFromLanguage.toUpperCase()
              }`
            : "") +
          (s.source !== "yandex" ? ` ${s.source}` : "") +
          (s.isAutoGenerated
            ? ` (${localizationProvider.get("VOTAutogenerated")})`
            : "");
        select.append(option);
      }

      await changeSubtitlesLang(oldValue);
    }

    if (menuOptions && !menuOptions.querySelector("#VOTSubtitlesLang")) {
      const options = [
        {
          label: localizationProvider.get("VOTSubtitlesDisabled"),
          value: "disabled",
          disabled: false,
        },
      ];

      const select = createMenuSelect("VOTSubtitlesLang", options);

      select.id = "VOTSubtitlesLangContainer";
      const span = document.createElement("span");
      span.textContent = localizationProvider.get("VOTSubtitles");
      select.prepend(span);

      menuOptions.appendChild(select);

      menuOptions
        .querySelector("#VOTSubtitlesLang")
        .addEventListener("change", async (event) => {
          await changeSubtitlesLang(event.target.value);
        });
    }

    if (isDBInited) {
      const dbData = await readDB();
      if (dbData) {
        dbSubtitlesMaxLength = dbData.subtitlesMaxLength;
        dbHighlightWords = dbData.highlightWords;
        dbAutoTranslate = dbData.autoTranslate;
        dbDefaultVolume = dbData.defaultVolume;
        dbShowVideoSlider = dbData.showVideoSlider;
        dbAutoSetVolumeYandexStyle = dbData.autoSetVolumeYandexStyle;
        dontTranslateYourLang = dbData.dontTranslateYourLang;
        dbResponseLanguage = dbData.responseLanguage;
        dbAudioProxy = dbData.audioProxy; // cf version only
        dbSyncVolume = dbData.syncVolume; // youtube only
        dbUdemyData = dbData.udemyData; // udemy only

        debug.log("[db] data from db: ", dbData);

        if (dbSubtitlesMaxLength !== undefined) {
          setSubtitlesMaxLength(dbSubtitlesMaxLength);
        }

        if (dbHighlightWords !== undefined) {
          setSubtitlesHighlightWords(dbHighlightWords);
        }

        if (dbResponseLanguage !== undefined) {
          videoData = await getVideoData();
          setSelectMenuValues(videoData.detectedLanguage, dbResponseLanguage);
          translateToLang = dbResponseLanguage;
        }

        if (
          dbSubtitlesMaxLength !== undefined &&
          menuOptions &&
          !menuOptions.querySelector("#VOTSubtitlesMaxLengthSlider")
        ) {
          const slider = createMenuSlider(
            "VOTSubtitlesMaxLengthSlider",
            dbSubtitlesMaxLength,
            `${localizationProvider.get(
              "VOTSubtitlesMaxLength"
            )}: <b id="VOTSubtitlesMaxLengthValue">${dbSubtitlesMaxLength}</b>`,
            50,
            300
          );

          slider.querySelector("#VOTSubtitlesMaxLengthSlider").oninput = async (
            event
          ) => {
            const value = Number(event.target.value);
            await updateDB({ subtitlesMaxLength: value });
            dbSubtitlesMaxLength = value;
            slider.querySelector(
              "#VOTSubtitlesMaxLengthValue"
            ).innerText = `${value}`;
            setSubtitlesMaxLength(value);
          };

          menuOptions.appendChild(slider);
        }

        if (
          dbHighlightWords !== undefined &&
          menuOptions &&
          !menuOptions.querySelector("#VOTHighlightWords")
        ) {
          const checkbox = createMenuCheckbox(
            "VOTHighlightWords",
            dbHighlightWords,
            localizationProvider.get("VOTHighlightWords")
          );

          checkbox.querySelector("#VOTHighlightWords").onclick = async (
            event
          ) => {
            event.stopPropagation();
            const value = Number(event.target.checked);
            await updateDB({ highlightWords: value });
            dbHighlightWords = value;
            debug.log(
              "highlightWords value changed. New value: ",
              dbHighlightWords
            );
            setSubtitlesHighlightWords(value);
          };

          menuOptions.appendChild(checkbox);
        }

        if (
          dbAutoTranslate !== undefined &&
          menuOptions &&
          !menuOptions.querySelector("#VOTAutoTranslate")
        ) {
          const checkbox = createMenuCheckbox(
            "VOTAutoTranslate",
            dbAutoTranslate,
            localizationProvider.get("VOTAutoTranslate") +
              (siteHostname === "vk" ||
              window.location.hostname.includes("m.twitch.tv")
                ? ` <strong>(${localizationProvider.get(
                    "recommended"
                  )})</strong>`
                : "")
          );

          checkbox.querySelector("#VOTAutoTranslate").onclick = async (
            event
          ) => {
            event.stopPropagation();
            const value = Number(event.target.checked);
            await updateDB({ autoTranslate: value });
            dbAutoTranslate = value;
            debug.log(
              "autoTranslate value changed. New value: ",
              dbAutoTranslate
            );
          };

          menuOptions.appendChild(checkbox);
        }

        if (
          window.location.hostname.includes("youtube.com") &&
          dontTranslateYourLang !== undefined &&
          menuOptions &&
          !menuOptions.querySelector("#VOTDontTranslateYourLang")
        ) {
          const checkbox = createMenuCheckbox(
            "VOTDontTranslateYourLang",
            dontTranslateYourLang,
            localizationProvider.get("VOTDontTranslateYourLang")
          );

          checkbox.querySelector("#VOTDontTranslateYourLang").onclick = async (
            event
          ) => {
            event.stopPropagation();
            const value = Number(event.target.checked);
            await updateDB({ dontTranslateYourLang: value });
            dontTranslateYourLang = value;
            debug.log(
              "dontTranslateYourLang value changed. New value: ",
              dontTranslateYourLang
            );
          };

          menuOptions.appendChild(checkbox);
        }

        if (
          dbAutoSetVolumeYandexStyle !== undefined &&
          menuOptions &&
          !menuOptions.querySelector("#VOTAutoSetVolume")
        ) {
          const checkbox = createMenuCheckbox(
            "VOTAutoSetVolume",
            dbAutoSetVolumeYandexStyle,
            localizationProvider.get("VOTAutoSetVolume") +
              `${autoVolume * 100}%`
          );

          checkbox.querySelector("#VOTAutoSetVolume").onclick = async (
            event
          ) => {
            event.stopPropagation();
            const value = Number(event.target.checked);
            await updateDB({ autoSetVolumeYandexStyle: value });
            dbAutoSetVolumeYandexStyle = value;
            debug.log(
              "autoSetVolumeYandexStyle value changed. New value: ",
              dbAutoSetVolumeYandexStyle
            );
          };

          menuOptions.appendChild(checkbox);
        }

        if (
          dbShowVideoSlider !== undefined &&
          menuOptions &&
          !menuOptions.querySelector("#VOTShowVideoSlider")
        ) {
          const checkbox = createMenuCheckbox(
            "VOTShowVideoSlider",
            dbShowVideoSlider,
            localizationProvider.get("VOTShowVideoSlider")
          );

          checkbox.querySelector("#VOTShowVideoSlider").onclick = async (
            event
          ) => {
            event.stopPropagation();
            const value = Number(event.target.checked);
            await updateDB({ showVideoSlider: value });
            dbShowVideoSlider = value;
            debug.log(
              "showVideoSlider value changed. New value: ",
              dbShowVideoSlider
            );
            if (
              dbShowVideoSlider === 1 &&
              document.querySelector(".translationBtn").dataset.state ===
                "success"
            ) {
              addVideoSlider();
            } else {
              document.querySelector("#VOTVideoSlider")?.parentElement.remove();
            }
          };

          menuOptions.appendChild(checkbox);
        }

        if (
          window.location.hostname.includes("youtube.com") &&
          !window.location.hostname.includes("m.youtube.com") &&
          dbSyncVolume !== undefined &&
          menuOptions &&
          !menuOptions.querySelector("#VOTSyncVolume")
        ) {
          const checkbox = createMenuCheckbox(
            "VOTSyncVolume",
            dbSyncVolume,
            localizationProvider.get("VOTSyncVolume")
          );

          checkbox.querySelector("#VOTSyncVolume").onclick = async (event) => {
            event.stopPropagation();
            const value = Number(event.target.checked);
            await updateDB({ syncVolume: value });
            dbSyncVolume = value;
            debug.log("syncVolume value changed. New value: ", dbSyncVolume);
          };

          menuOptions.appendChild(checkbox);
        }

        // cf version only
        if (
          BUILD_MODE === "cloudflare" &&
          dbAudioProxy !== undefined &&
          menuOptions &&
          !menuOptions.querySelector("#VOTAudioProxy")
        ) {
          const checkbox = createMenuCheckbox(
            "VOTAudioProxy",
            dbAudioProxy,
            localizationProvider.get("VOTAudioProxy")
          );

          checkbox.querySelector("#VOTAudioProxy").onclick = async (event) => {
            event.stopPropagation();
            const value = Number(event.target.checked);
            await updateDB({ audioProxy: value });
            dbAudioProxy = value;
            debug.log("audioProxy value changed. New value: ", dbAudioProxy);
          };

          menuOptions.appendChild(checkbox);
        }

        if (
          window.location.hostname.includes("udemy.com") &&
          dbUdemyData !== undefined &&
          menuOptions &&
          !menuOptions.querySelector("#VOTUdemyData")
        ) {
          // TODO: Along with the rework of the menu, change to the input field
          const btn = document.createElement("button");
          btn.classList.add("translationUdemyData");
          btn.innerText = localizationProvider.get("VOTUdemyData");
          btn.onclick = async (event) => {
            event.stopPropagation();
            const accessToken = prompt(
              localizationProvider.get("enterUdemyAccessToken")
            );
            const udemyData = {
              accessToken,
              expires: new Date().getTime(),
            };
            await updateDB({ udemyData });
            dbUdemyData = udemyData;
            debug.log("udemyData value changed. New value: ", dbUdemyData);
            window.location.reload();
          };
          menuOptions.appendChild(btn);
        }
      }
    }

    transformBtn("none", localizationProvider.get("translateVideo"));

    if (
      window.location.hostname.includes("youtube.com") &&
      !window.location.hostname.includes("m.youtube.com")
    ) {
      const syncVolumeObserver = new MutationObserver(async function (
        mutations
      ) {
        mutations.forEach(async function (mutation) {
          if (
            mutation.type === "attributes" &&
            mutation.attributeName === "aria-valuenow" &&
            document.querySelector("#VOTVideoSlider")
          ) {
            syncVideoVolumeSlider();
          }
        });
      });

      const ytpVolumePanel = document.querySelector(".ytp-volume-panel");
      if (ytpVolumePanel) {
        syncVolumeObserver.observe(ytpVolumePanel, {
          attributes: true,
          childList: false,
          subtree: true,
          attributeOldValue: true,
        });
      }
    }

    async function setSelectMenuValues(from, to) {
      if (!document.querySelector("#VOTSelectLanguages")) {
        return;
      }
      document.querySelector("#VOTTranslateFromLang").value = from;
      document.querySelector("#VOTTranslateToLang").value = to;
      console.log(`[VOT] Set translation from ${from} to ${to}`);
      videoData.detectedLanguage = from;
      videoData.responseLanguage = to;
    }

    async function stopTraslate() {
      // Default actions on stop translate
      audio.pause();
      video.removeEventListener(".translate", stopTraslate, false);
      await deleteAudioSrc();
      document.querySelector("#VOTVideoSlider")?.parentElement.remove();
      document.querySelector("#VOTTranslationSlider")?.parentElement.remove();
      const downloadBtn = document.querySelector(".translationDownload");
      if (downloadBtn) {
        downloadBtn.href = "";
        downloadBtn.style.display = "none";
      }
      transformBtn("none", localizationProvider.get("translateVideo"));
      if (volumeOnStart) {
        debug.log(`Volume on start: ${volumeOnStart}`);
        if (window.location.hostname.includes("youtube.com")) {
          document
            .querySelector(".html5-video-player")
            .setVolume(volumeOnStart * 100);
        } else {
          video.volume = volumeOnStart;
        }
      }
    }

    async function syncVideoVolumeSlider() {
      // Sync volume slider with original video (youtube only)
      const newSlidersVolume = Math.round(getVideoVolume() * 100);

      const videoSlider = document.querySelector("#VOTVideoSlider");

      if (!videoSlider) {
        return;
      }
      videoSlider.value = newSlidersVolume;

      const videoVolumeLabel = document.querySelector("#VOTOriginalVolume");

      if (videoVolumeLabel) {
        videoVolumeLabel.innerText = `${newSlidersVolume}%`;
      }

      if (dbSyncVolume === 1) {
        tempOriginalVolume = Number(newSlidersVolume);
      }
    }

    function getVideoVolume() {
      /**
       * Get video volume in 0.00-1.00 format
       */
      let videoVolume = video?.volume;
      if (window.location.hostname.includes("youtube.com")) {
        videoVolume = youtubeUtils.getVideoVolume() || videoVolume;
      }
      return videoVolume;
    }

    function setVideoVolume(volume) {
      /**
       * Set video volume in 0.00-1.00 format
       */
      if (window.location.hostname.includes("youtube.com")) {
        return youtubeUtils.setVideoVolume(volume);
      }

      video.volume = volume;
    }

    async function getVideoData() {
      const videoData = {};

      videoData.translationHelp = null; // ! should be null for ALL websites except coursera and udemy !
      videoData.duration = video?.duration || 343; // ! if 0 - we get 400 error
      videoData.videoId = getVideoId(siteHostname);
      videoData.detectedLanguage = translateFromLang;
      videoData.responseLanguage = translateToLang;

      if (window.location.hostname.includes("youtube.com")) {
        ytData = await youtubeUtils.getVideoData();
        if (ytData.author !== "") {
          videoData.detectedLanguage = ytData.detectedLanguage;
          videoData.responseLanguage = translateToLang;
        }
      } else if (
        window.location.hostname.includes("rutube") ||
        window.location.hostname.includes("my.mail.ru")
      ) {
        videoData.detectedLanguage = "ru";
      } else if (window.location.hostname.includes("bilibili.com")) {
        videoData.detectedLanguage = "zh";
      } else if (window.location.hostname.includes("coursera.org")) {
        const courseraData = await courseraUtils.getVideoData(translateToLang);
        videoData.duration = courseraData.duration || videoData.duration; // courseraData.duration sometimes it can be equal to NaN
        videoData.detectedLanguage = courseraData.detectedLanguage;
        videoData.translationHelp = courseraData.translationHelp;
      } else if (window.location.hostname.includes("udemy.com")) {
        const udemyData = await udemyUtils.getVideoData(
          dbUdemyData,
          translateToLang
        );
        videoData.duration = udemyData.duration || videoData.duration;
        videoData.detectedLanguage = udemyData.detectedLanguage;
        videoData.translationHelp = udemyData.translationHelp;
      }

      return videoData;
    }

    const lipSync = async (mode = false) => {
      debug.log("lipsync video", video);
      if (!video) {
        return;
      }
      audio.currentTime = video.currentTime;
      audio.playbackRate = video.playbackRate;

      if (!mode) {
        debug.log("lipsync mode is not set");
        return;
      }

      if (mode === "play") {
        debug.log("lipsync mode is play");
        const audioPromise = audio.play();
        if (audioPromise !== undefined) {
          audioPromise.catch((e) => {
            console.error("[VOT]", e);
            if (e.name === "NotAllowedError") {
              transformBtn(
                "error",
                localizationProvider.get("grantPermissionToAutoPlay")
              );
              throw new VOTLocalizedError("grantPermissionToAutoPlay");
            } else if (e.name === "NotSupportedError") {
              transformBtn(
                "error",
                sitesChromiumBlocked.includes(window.location.hostname)
                  ? localizationProvider.get("neededAdditionalExtension")
                  : localizationProvider.get("audioFormatNotSupported")
              );
              throw sitesChromiumBlocked.includes(window.location.hostname)
                ? new VOTLocalizedError("neededAdditionalExtension")
                : new VOTLocalizedError("audioFormatNotSupported");
            }
          });
        }
        return;
      }
      if (mode === "pause") {
        debug.log("lipsync mode is pause");
        audio.pause();
      }
      if (mode === "stop") {
        debug.log("lipsync mode is stop");
        audio.pause();
      }
      if (mode === "waiting") {
        debug.log("lipsync mode is waiting");
        audio.pause();
      }
      if (mode === "playing") {
        debug.log("lipsync mode is playing");
        audio.play();
      }
    };

    function addVideoSlider() {
      if (
        dbShowVideoSlider !== 1 ||
        document.querySelector("#VOTVideoSlider") ||
        document.querySelector(".translationBtn").dataset.state !== "success"
      ) {
        return;
      }

      const newVolume = getVideoVolume() * 100;
      tempOriginalVolume = newVolume;

      const slider = createMenuSlider(
        "VOTVideoSlider",
        newVolume,
        `${localizationProvider.get(
          "VOTVolume"
        )}: <b class = "volumePercent" id="VOTOriginalVolume">${newVolume}%</b>`
      );

      slider.querySelector("#VOTVideoSlider").oninput = async (event) => {
        const { value } = event.target;
        setVideoVolume(value / 100);
        slider.querySelector("#VOTOriginalVolume").innerText = `${value}%`;

        if (dbSyncVolume !== 1) {
          return;
        }

        // Sync translation volume slider with video volume slider
        const translateVolumeSlider = document.querySelector(
          "#VOTTranslationSlider"
        );

        if (!translateVolumeSlider) {
          return;
        }
        const translateVolume = Number(translateVolumeSlider.value);
        const finalValue = syncVolume(
          audio,
          value,
          translateVolume,
          tempOriginalVolume
        );

        translateVolumeSlider.value = finalValue;

        const translateVolumeLabel = document.querySelector(
          "#VOTTranslationVolume"
        );

        if (translateVolumeLabel) {
          translateVolumeLabel.innerText = `${finalValue}%`;
        }

        tempVolume = finalValue;
        tempOriginalVolume = value;
      };

      const menuOptions = document.querySelector(".translationMenuOptions");
      menuOptions.appendChild(slider);
    }

    async function addTranslationSlider() {
      // Return early if slider already exists or translation is not successful
      if (
        document.querySelector("#VOTTranslationSlider") ||
        document.querySelector(".translationBtn").dataset.state !== "success"
      ) {
        return;
      }

      // Use dbDefaultVolume or 100 as the default translation volume
      const defaultTranslateVolume =
        typeof dbDefaultVolume === "number" ? dbDefaultVolume : 100;
      tempOriginalVolume = defaultTranslateVolume;

      // Create a slider element with the default volume and label
      const slider = createMenuSlider(
        "VOTTranslationSlider",
        defaultTranslateVolume,
        `${localizationProvider.get(
          "VOTVolumeTranslation"
        )}: <b class = "volumePercent" id="VOTTranslationVolume">${defaultTranslateVolume}%</b>`
      );

      // Add an input event listener to the slider
      slider.querySelector("#VOTTranslationSlider").oninput = async ({
        target: { value },
      }) => {
        // Set the audio volume to the slider value
        audio.volume = value / 100;

        // Update the volume label
        document.querySelector("#VOTTranslationVolume").innerText = `${value}%`;

        // Update the database with the new volume value
        await updateDB({ defaultVolume: Number(value) });
        dbDefaultVolume = Number(value);

        // Sync translation volume with video volume if dbSyncVolume is 1
        if (dbSyncVolume === 1) {
          syncTranslationWithVideo(value);
        }
      };

      // Append the slider to the menu options
      const menuOptions = document.querySelector(".translationMenuOptions");
      menuOptions.appendChild(slider);
    }

    // A helper function to sync translation volume with video volume
    function syncTranslationWithVideo(translationValue) {
      // Get the video volume slider element
      const videoVolumeSlider = document.querySelector("#VOTVideoSlider");

      if (!videoVolumeSlider) {
        return;
      }
      // Get the video volume value
      const videoVolume = Number(videoVolumeSlider.value);

      // Calculate the synced video volume based on the translation volume
      const finalValue = syncVolume(
        video,
        translationValue,
        videoVolume,
        tempVolume
      );

      // Set the video volume slider value to the synced value
      videoVolumeSlider.value = finalValue;

      // Update the video volume label
      const videoVolumeLabel = document.querySelector("#VOTOriginalVolume");
      if (videoVolumeLabel) videoVolumeLabel.innerText = `${finalValue}%`;

      // Update the temp variables for future syncing
      tempOriginalVolume = finalValue;
      tempVolume = translationValue;
    }

    async function videoValidator() {
      if (window.location.hostname.includes("youtube.com")) {
        debug.log("VideoValidator videoData: ", videoData);
        if (
          dontTranslateYourLang === 1 &&
          videoData.detectedLanguage === lang &&
          videoData.responseLanguage === lang
        ) {
          throw new VOTLocalizedError("VOTDisableFromYourLang");
        }
        if (ytData.isPremiere) {
          throw new VOTLocalizedError("VOTPremiere");
        }
        if (ytData.isLive) {
          throw new VOTLocalizedError("VOTLiveNotSupported");
        }
        if (videoData.duration > 14_400) {
          throw new VOTLocalizedError("VOTVideoIsTooLong");
        }
      }
      return true;
    }

    const translateExecutor = async (VIDEO_ID) => {
      if (!videoData.detectedLanguage) {
        videoData = await getVideoData();
        await setSelectMenuValues(
          videoData.detectedLanguage,
          videoData.responseLanguage
        );
      }
      debug.log("Run videoValidator");
      await videoValidator();
      debug.log("Run translateFunc");
      await translateFunc(
        VIDEO_ID,
        videoData.detectedLanguage,
        videoData.responseLanguage,
        videoData.translationHelp
      );
    };

    // Define a function to handle common events
    async function handleVideoEvent(event) {
      debug.log(`video ${event.type}`);
      await lipSync(event.type);
    }

    // Define a function to stop translation and clean up
    async function stopTranslation() {
      await stopTraslate();
      await syncVideoVolumeSlider();
    }

    // Define a function to translate a video and handle the callback
    async function translateFunc(
      VIDEO_ID,
      requestLang,
      responseLang,
      translationHelp
    ) {
      console.log("[VOT] Video Data: ", videoData);
      const videoURL = `${siteTranslates[siteHostname]}${VIDEO_ID}`;
      if (["udemy", "coursera"].includes(siteHostname) && !translationHelp) {
        throw new VOTLocalizedError("VOTTranslationHelpNull");
      }
      translateVideo(
        videoURL,
        videoData.duration,
        requestLang,
        responseLang,
        translationHelp,
        async (success, urlOrError) => {
          debug.log("[exec callback] translateVideo");
          if (getVideoId(siteHostname) !== VIDEO_ID) return;
          if (!success) {
            if (urlOrError?.name === "VOTLocalizedError") {
              transformBtn("error", urlOrError.localizedMessage);
            } else {
              transformBtn("error", urlOrError);
            }
            // if the error line contains information that the translation is being performed, then we wait
            if (
              urlOrError.includes(localizationProvider.get("translationTake"))
            ) {
              clearTimeout(autoRetry);
              autoRetry = setTimeout(
                () =>
                  translateFunc(
                    VIDEO_ID,
                    requestLang,
                    responseLang,
                    translationHelp
                  ),
                60_000
              );
            }
            throw urlOrError;
          }

          audio.src = urlOrError;

          // cf version only
          if (
            BUILD_MODE === "cloudflare" &&
            dbAudioProxy === 1 &&
            urlOrError.startsWith("https://")
          ) {
            const audioPath = urlOrError.replace(
              "https://vtrans.s3-private.mds.yandex.net/tts/prod/",
              ""
            );
            const proxiedAudioUrl = `https://${workerHost}/video-translation/audio-proxy/${audioPath}`;
            console.log(`[VOT] Audio proxied via ${proxiedAudioUrl}`);
            audio.src = proxiedAudioUrl;
          }

          volumeOnStart = getVideoVolume();
          if (typeof dbDefaultVolume === "number") {
            audio.volume = dbDefaultVolume / 100;
          }
          if (
            typeof dbAutoSetVolumeYandexStyle === "number" &&
            dbAutoSetVolumeYandexStyle
          ) {
            setVideoVolume(autoVolume);
          }

          switch (siteHostname) {
            case "twitter":
              document
                .querySelector('div[data-testid="app-bar-back"][role="button"]')
                .addEventListener("click", stopTranslation);
              break;
            case "invidious":
            case "piped":
              break;
            default:
              if (siteEvent !== null) {
                document.body.addEventListener(siteEvent, stopTranslation);
              }
              break;
          }

          const siteHostnames = [
            "twitch",
            "vimeo",
            "facebook",
            "rutube",
            "twitter",
            "bilibili.com",
            "mail.ru",
          ];
          for (let i = 0; i < siteHostnames.length; i++) {
            if (siteHostname === siteHostnames[i]) {
              const mutationObserver = new MutationObserver(
                async (mutations) => {
                  mutations.forEach(async (mutation) => {
                    if (
                      mutation.type === "attributes" &&
                      mutation.attributeName === "src" &&
                      mutation.target === video &&
                      mutation.target.src !== ""
                    ) {
                      stopTranslation();
                      firstPlay = true;
                    }
                  });
                }
              );
              mutationObserver.observe(videoContainer, {
                attributes: true,
                childList: false,
                subtree: true,
                attributeOldValue: true,
              });
              break;
            }
          }

          if (video && !video.paused) lipSync("play");
          const videos = document.querySelectorAll("video");
          const events = ["playing", "ratechange", "play", "waiting", "pause"];
          videos.forEach((v) =>
            events.forEach((e) => v.addEventListener(e, handleVideoEvent))
          );
          transformBtn("success", localizationProvider.get("disableTranslate"));
          addVideoSlider();
          await addTranslationSlider();

          const VOTVideoSlider = document.querySelector("#VOTVideoSlider");
          if (VOTVideoSlider) VOTVideoSlider.value = autoVolume * 100;

          const VOTOriginalVolume =
            document.querySelector("#VOTOriginalVolume");
          if (VOTOriginalVolume) {
            VOTOriginalVolume.innerText = `${autoVolume * 100}%`;
          }

          const downloadBtn = document.querySelector(".translationDownload");
          downloadBtn.href = urlOrError;
          downloadBtn.style.display = "initial";
        }
      );
    }

    document.addEventListener("click", async (event) => {
      const block = document.querySelector(".translationBlock");
      const menuContainer = document.querySelector(".translationMenuContent");
      const isBlock =
        block || event.target === block ? block.contains(event.target) : false;
      const isContent =
        menuContainer || event.target === menuContainer
          ? menuContainer.contains(event.target)
          : false;
      const isVideo =
        videoContainer || event.target === videoContainer
          ? videoContainer.contains(event.target)
          : false;

      debug.log(`[document click] ${isBlock} ${isContent} ${isVideo}`);
      if (!(!isBlock && !isContent)) return;
      if (!isVideo) logout(0);

      menuContainer.style.display = "none";
      openedMenu = false;
    });

    const addEventListeners = (element, events, handler) => {
      events.forEach((event) =>
        element.addEventListener(event, async (event) => {
          await handler(event);
        })
      );
    };

    if (siteHostname === "pornhub") {
      if (window.location.pathname.includes("view_video.php")) {
        const videoElement = document.querySelector(
          ".original.mainPlayerDiv > video-element > div"
        );
        addEventListeners(videoElement, ["mousemove", "mouseout"], resetTimer);
      } else if (window.location.pathname.includes("embed/")) {
        const playerElement = document.querySelector("#player");
        addEventListeners(playerElement, ["mousemove", "mouseout"], resetTimer);
      }
    } else if (siteHostname === "twitter") {
      const videoPlayerElement = document.querySelector(
        'div[data-testid="videoPlayer"'
      );
      addEventListeners(
        videoPlayerElement,
        ["mousemove", "mouseout"],
        resetTimer
      );
    } else {
      addEventListeners(videoContainer, ["mousemove", "mouseout"], resetTimer);
    }

    document
      .querySelector(".translationBlock")
      .addEventListener("mousemove", (event) =>
        changeOpacityOnEvent(event, timer, opacityRatio)
      );
    document
      .querySelector(".translationMenuContent")
      .addEventListener("mousemove", (event) =>
        changeOpacityOnEvent(event, timer, opacityRatio)
      );

    document.addEventListener("touchstart", (event) =>
      changeOpacityOnEvent(event, timer, opacityRatio)
    );
    document.addEventListener("touchmove", (event) =>
      changeOpacityOnEvent(event, timer, opacityRatio)
    );
    document.addEventListener("touchend", (event) =>
      changeOpacityOnEvent(event, timer, opacityRatio)
    );
    document.querySelectorAll("video").forEach((video) => {
      video.addEventListener("abort", async () => {
        debug.log("lipsync mode is abort");
        await stopTranslation();
        videoData = "";
      });
    });

    document
      .querySelector(".translationBtn")
      .addEventListener("click", async (event) => {
        debug.log("[click translationBtn] before all functions & methods");
        event.stopPropagation();
        event.stopImmediatePropagation();

        // check if the audio source is not empty
        if (audio.src) {
          debug.log("[click translationBtn] audio.src is not empty");
          await stopTraslate();
          return;
        }

        try {
          debug.log("[click translationBtn] trying execute translation");
          const VIDEO_ID = getVideoId(siteHostname);

          if (!VIDEO_ID) {
            throw new VOTLocalizedError("VOTNoVideoIDFound");
          }

          await translateExecutor(VIDEO_ID);
        } catch (err) {
          console.error("[VOT]", err);
          if (err?.name === "VOTLocalizedError") {
            transformBtn("error", err.localizedMessage);
          } else {
            transformBtn("error", err);
          }
        }
      });

    video.addEventListener("progress", async (event) => {
      event.stopPropagation();

      if (!(firstPlay && dbAutoTranslate === 1)) {
        return;
      }
      const VIDEO_ID = getVideoId(siteHostname);

      if (!VIDEO_ID) {
        throw new VOTLocalizedError("VOTNoVideoIDFound");
      }

      try {
        await translateExecutor(VIDEO_ID);
        firstPlay = false;
      } catch (err) {
        console.error("[VOT]", err);
        if (err?.name === "VOTLocalizedError") {
          transformBtn("error", err.localizedMessage);
        } else {
          transformBtn("error", err);
        }
        firstPlay = false;
      }
    });

    document
      .querySelector(".translationMenu")
      .addEventListener("click", async (event) => {
        event.stopPropagation();
        event.stopImmediatePropagation();

        const select = document
          .querySelector(".translationMenuOptions")
          ?.querySelector("#VOTSubtitlesLang");

        if (!openedMenu || !select) {
          return;
        }

        const VIDEO_ID = getVideoId(siteHostname);

        if (!VIDEO_ID) {
          console.error(
            `[VOT] ${localizationProvider.getDefault("VOTNoVideoIDFound")}`
          );
          subtitlesList = [];
          subtitlesListVideoId = null;
          await updateSubtitlesLangSelect();
          return;
        }

        if (subtitlesListVideoId === VIDEO_ID) {
          return;
        }

        if (!videoData.detectedLanguage) {
          videoData = await getVideoData();
          await setSelectMenuValues(
            videoData.detectedLanguage,
            videoData.responseLanguage
          );
        }

        subtitlesList = await getSubtitles(
          siteHostname,
          VIDEO_ID,
          videoData.detectedLanguage
        );
        if (!subtitlesList) {
          await changeSubtitlesLang("disabled");
        } else {
          subtitlesListVideoId = VIDEO_ID;
        }
        await updateSubtitlesLangSelect();
      });
  }

  async function initWebsite() {
    debug.log("Runned initWebsite function");
    if (regexes.youtubeRegex.test(window.location.hostname)) {
      if (window.location.pathname.includes("embed")) {
        const videoContainer = document.querySelector(".html5-video-container");
        await translateProccessor(videoContainer, "youtube", null);
        return;
      }

      debug.log("[initWebsite] Found a match with youtube hostname");
      const ytPageEnter = () => {
        const videoContainer = document.querySelector(
          selectors.youtubeSelector
        );
        if (videoContainer) {
          debug.log("[exec] translateProccessor youtube on page enter");
          translateProccessor(videoContainer, "youtube", "yt-translate-stop");
        } else {
          if (!ytplayer || !ytplayer.config) {
            debug.log("[exec] ytplayer is null");
            return;
          }
          ytplayer.config.args.jsapicallback = () => {
            debug.log(
              "[exec] translateProccessor youtube on page enter (ytplayer.config.args.jsapicallback)"
            );
            translateProccessor(videoContainer, "youtube", "yt-translate-stop");
          };
        }
      };

      document.addEventListener("spfdone", ytPageEnter);
      document.addEventListener("yt-navigate-finish", ytPageEnter);

      const ytPageLeave = () => {
        document.body.dispatchEvent(new Event("yt-translate-stop"));
      };

      document.addEventListener("spfrequest", ytPageLeave);
      document.addEventListener("yt-navigate-start", ytPageLeave);

      if (window.location.hostname.includes("m.youtube.com")) {
        let ytmobile = await waitForElm("#player");
        if (ytmobile) {
          await sleep(2300);
          await translateProccessor(ytmobile, "youtube", "yt-translate-stop");

          const mutationObserver = new MutationObserver(async (mutations) => {
            for (const mutation of mutations) {
              if (
                mutation.type === "attributes" &&
                mutation.attributeName === "src"
              ) {
                ytmobile = await waitForElm("#player");
                await sleep(2300);
                await translateProccessor(
                  ytmobile,
                  "youtube",
                  "yt-translate-stop"
                );
              }
            }
          });

          mutationObserver.observe(ytmobile, {
            attributes: true,
            childList: true,
            subtree: true,
            attributeOldValue: true,
          });
        }
        const ytPageLeave = () => {
          document.body.dispatchEvent(new Event("yt-translate-stop"));
        };
        document.addEventListener("spfdone", ytPageLeave);
        document.addEventListener("yt-navigate-finish", ytPageLeave);
        document.addEventListener("spfrequest", ytPageLeave);
        document.addEventListener("yt-navigate-start", ytPageLeave);
      }
      return;
    }
    if (window.location.hostname.includes("twitch.tv")) {
      debug.log("[initWebsite] Found a match with twitch.tv");
      if (
        window.location.hostname.includes("m.twitch.tv") &&
        (window.location.pathname.includes("/videos/") ||
          window.location.pathname.includes("/clip/"))
      ) {
        debug.log("[initWebsite] Matched Twitch Mobile");
        const el = await waitForElm(selectors.twitchMobileSelector);
        if (el) {
          await sleep(200);
          const twitchMobileSelector = document.querySelector(
            selectors.twitchMobileSelector
          );
          await translateProccessor(twitchMobileSelector, "twitch", null);

          const mutationObserver = new MutationObserver(async (mutations) => {
            for (const mutation of mutations) {
              if (
                mutation.type === "attributes" &&
                mutation.attributeName === "src" &&
                mutation.target === twitchMobileSelector?.querySelector("video")
              ) {
                await sleep(1000);
                await translateProccessor(twitchMobileSelector, "twitch", null);
              }
            }
          });

          mutationObserver.observe(twitchMobileSelector, {
            attributes: true,
            childList: true,
            subtree: true,
            attributeOldValue: true,
          });
        }
      } else if (
        window.location.hostname.includes("player.twitch.tv") ||
        window.location.hostname.includes("clips.twitch.tv") ||
        window.location.pathname.includes("/videos/") ||
        window.location.pathname.includes("/clip/")
      ) {
        debug.log("[initWebsite] Matched Twitch Desktop");
        const el = await waitForElm(selectors.twitchSelector);
        if (el) {
          await sleep(200);
          await translateProccessor(el, "twitch", null);
        }
      }
      debug.log("[initWebsite] Exit function in the twitch section");
      return;
    }
    if (window.location.hostname.includes("xvideos.com")) {
      debug.log("[entered] xvideos");
      await sleep(1000);
      await translateProccessor(
        document.querySelector(".video-bg-pic"),
        "xvideos",
        null
      );
      return;
    }
    if (window.location.hostname.includes("pornhub.com")) {
      debug.log("[entered] pornhub");
      await sleep(1000);
      await translateProccessor(
        document.querySelector(".mgp_videoWrapper"),
        "pornhub",
        null
      );
      return;
    }
    if (sitesInvidious.includes(window.location.hostname)) {
      // Need an additional extension to work in chrome-like browsers
      debug.log("[entered] invidious");
      await translateProccessor(
        document.querySelector("#player"),
        "youtube",
        null
      );
    } else if (sitesPiped.includes(window.location.hostname)) {
      // Need an additional extension to work in chrome-like browsers
      debug.log("[entered] piped");
      const el = await waitForElm(selectors.pipedSelector);
      if (el) {
        let videoIDNew;
        let videoID = getVideoId("youtube");
        await translateProccessor(el, "youtube", "piped");
        setInterval(async () => {
          videoIDNew = getVideoId("youtube");
          if (videoID !== videoIDNew) {
            if (videoIDNew) {
              await translateProccessor(
                document.querySelector(selectors.pipedSelector),
                "youtube",
                "piped"
              );
            }
            videoID = videoIDNew;
          }
        }, 3000);
      }
    } else if (/^(www.|m.)?vk.(com|ru)$/.test(window.location.hostname)) {
      debug.log("[entered] vk.com");
      const el = await waitForElm(selectors.vkSelector);
      if (el) {
        await translateProccessor(
          document.querySelector(selectors.vkSelector),
          "vk",
          null
        );
        let videoIDVKNew;
        let videoIDVK = getVideoId("vk");
        setInterval(async () => {
          videoIDVKNew = getVideoId("vk");
          if (videoIDVK !== videoIDVKNew) {
            if (videoIDVKNew) {
              const el = await waitForElm(selectors.vkSelector);
              if (el) {
                await translateProccessor(el, "vk", null);
              }
            }
            videoIDVK = videoIDVKNew;
          }
        }, 3000);
      }
    } else if (window.location.hostname.includes("vimeo.com")) {
      debug.log("[entered] vimeo.com");
      const el = await waitForElm(selectors.vimeoSelector);
      if (el) {
        await sleep(1000);
        await translateProccessor(
          document.querySelector(selectors.vimeoSelector),
          "vimeo",
          null
        );
      }
    } else if (window.location.hostname.includes("9gag.com")) {
      await sleep(1000);
      await translateProccessor(
        document.querySelector(selectors.gagSelector),
        "9gag",
        null
      );
    } else if (window.location.hostname.includes("coub.com")) {
      await sleep(1000);
      await translateProccessor(
        document.querySelector(".viewer__player"),
        "coub",
        null
      );
    } else if (window.location.hostname.includes("bitchute.com")) {
      await sleep(1000);
      await translateProccessor(
        document.querySelector(".plyr__video-wrapper"),
        "bitchute",
        null
      );
    } else if (window.location.hostname.includes("rutube.ru")) {
      const elementSelector = window.location.pathname.includes("/play/embed")
        ? "#app > div > div"
        : ".video-player > div > div > div:nth-child(2)";

      const el = await waitForElm(elementSelector);
      if (el) {
        await translateProccessor(el, "rutube", null);
      }
    } else if (window.location.hostname.includes("bilibili.com")) {
      if (window.location.pathname.includes("/video/") || window.location.hostname.includes("player.bilibili.com")) {
        const el = await waitForElm(selectors.bilibilicomSelector);
        if (el) {
          await translateProccessor(el, "bilibili.com", null);
        }
      } else if (
        window.location.pathname.includes(
          "/blackboard/webplayer/embed-old.html"
        )
      ) {
        const el = await waitForElm("video");
        if (el) {
          await translateProccessor(el.parentElement, "bilibili.com", null);
        }
      }
    } else if (window.location.hostname.includes("twitter.com")) {
      const el = await waitForElm(selectors.twitterSelector);
      if (el) {
        let videoIDNew;
        let videoID = getVideoId("twitter");
        await translateProccessor(el, "twitter", null);
        setInterval(async () => {
          videoIDNew = getVideoId("twitter");
          if (videoID !== videoIDNew) {
            if (videoIDNew) {
              await translateProccessor(
                document.querySelector(selectors.twitterSelector),
                "twitter",
                null
              );
            }
            videoID = videoIDNew;
          }
        }, 3000);
      }
    } else if (window.location.hostname.includes("my.mail.ru")) {
      const el = await waitForElm(selectors.mailSelector);
      if (el) {
        let videoIDNew;
        let videoID = getVideoId("mail.ru");
        await translateProccessor(el, "mail.ru", null);
        setInterval(async () => {
          videoIDNew = getVideoId("mail.ru");
          if (videoID !== videoIDNew) {
            if (videoIDNew) {
              await translateProccessor(
                document.querySelector(selectors.mailSelector),
                "mail.ru",
                null
              );
            }
            videoID = videoIDNew;
          }
        }, 3000);
      }
    } else if (window.location.hostname.includes("coursera.org")) {
      // ONLY IF YOU LOGINED TO COURSERA /learn/NAME/lecture/XXXX
<<<<<<< HEAD
      const el = await waitForElm(selectors.courseraSelector);
=======
      const el = await waitForElm("#video_player");
>>>>>>> 1ceeecb9
      if (el) {
        let videoIDNew;
        let videoID = getVideoId("coursera");
        await translateProccessor(el, "coursera", null);
        setInterval(async () => {
          videoIDNew = getVideoId("coursera");
          if (videoID !== videoIDNew) {
            if (videoIDNew) {
              await translateProccessor(
<<<<<<< HEAD
                document.querySelector(selectors.courseraSelector),
=======
                document.querySelector("#video_player"),
>>>>>>> 1ceeecb9
                "coursera",
                null
              );
            }
            videoID = videoIDNew;
          }
        }, 3000);
      }
    } else if (window.location.hostname.includes("udemy.com")) {
      // ONLY IF YOU LOGINED TO UDEMY /course/NAME/learn/lecture/XXXX
<<<<<<< HEAD
      const el = await waitForElm(selectors.udemySelector);
=======
      const el = await waitForElm(".vjs-v7");
>>>>>>> 1ceeecb9
      if (el) {
        let videoIDNew;
        let videoID = getVideoId("udemy");
        await translateProccessor(el, "udemy", null);
        setInterval(async () => {
          videoIDNew = getVideoId("udemy");
          if (videoID !== videoIDNew) {
<<<<<<< HEAD
            const newEl = await waitForElm(selectors.udemySelector);
=======
            const newEl = await waitForElm(".vjs-v7");
>>>>>>> 1ceeecb9
            if (videoIDNew && newEl) {
              await translateProccessor(newEl, "udemy", null);
            }
            videoID = videoIDNew;
          }
        }, 3000);
      }
<<<<<<< HEAD
    } else if (window.location.hostname.includes("tiktok.com")) {
      const el = await waitForElm(selectors.tiktokSelector);
      if (el) {
        let videoIDNew;
        let videoID = getVideoId("tiktok");
        await translateProccessor(el.parentElement, "tiktok", null);
        setInterval(async () => {
          videoIDNew = getVideoId("tiktok");
          if (videoID !== videoIDNew) {
            const newEl = await waitForElm(selectors.tiktokSelector);
            if (videoIDNew && newEl) {
              await translateProccessor(newEl.parentElement, "tiktok", null);
            }
            videoID = videoIDNew;
          }
        }, 3000);
      }
    } else if (sitesProxyTok.includes(window.location.hostname)) {
      const el = await waitForElm(selectors.proxyTokSelector);
      if (el) {
        await translateProccessor(el, "tiktok", null);
      }
=======
>>>>>>> 1ceeecb9
    }
  }

  await initWebsite();
}

try {
  await Promise.allSettled([localizationProvider.update(), main()]);
} catch (e) {
  console.error("[VOT]", e);
}<|MERGE_RESOLUTION|>--- conflicted
+++ resolved
@@ -1794,11 +1794,7 @@
       }
     } else if (window.location.hostname.includes("coursera.org")) {
       // ONLY IF YOU LOGINED TO COURSERA /learn/NAME/lecture/XXXX
-<<<<<<< HEAD
       const el = await waitForElm(selectors.courseraSelector);
-=======
-      const el = await waitForElm("#video_player");
->>>>>>> 1ceeecb9
       if (el) {
         let videoIDNew;
         let videoID = getVideoId("coursera");
@@ -1808,11 +1804,7 @@
           if (videoID !== videoIDNew) {
             if (videoIDNew) {
               await translateProccessor(
-<<<<<<< HEAD
                 document.querySelector(selectors.courseraSelector),
-=======
-                document.querySelector("#video_player"),
->>>>>>> 1ceeecb9
                 "coursera",
                 null
               );
@@ -1823,11 +1815,7 @@
       }
     } else if (window.location.hostname.includes("udemy.com")) {
       // ONLY IF YOU LOGINED TO UDEMY /course/NAME/learn/lecture/XXXX
-<<<<<<< HEAD
       const el = await waitForElm(selectors.udemySelector);
-=======
-      const el = await waitForElm(".vjs-v7");
->>>>>>> 1ceeecb9
       if (el) {
         let videoIDNew;
         let videoID = getVideoId("udemy");
@@ -1835,11 +1823,7 @@
         setInterval(async () => {
           videoIDNew = getVideoId("udemy");
           if (videoID !== videoIDNew) {
-<<<<<<< HEAD
             const newEl = await waitForElm(selectors.udemySelector);
-=======
-            const newEl = await waitForElm(".vjs-v7");
->>>>>>> 1ceeecb9
             if (videoIDNew && newEl) {
               await translateProccessor(newEl, "udemy", null);
             }
@@ -1847,7 +1831,6 @@
           }
         }, 3000);
       }
-<<<<<<< HEAD
     } else if (window.location.hostname.includes("tiktok.com")) {
       const el = await waitForElm(selectors.tiktokSelector);
       if (el) {
@@ -1870,8 +1853,6 @@
       if (el) {
         await translateProccessor(el, "tiktok", null);
       }
-=======
->>>>>>> 1ceeecb9
     }
   }
 
