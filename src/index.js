--- conflicted
+++ resolved
@@ -369,12 +369,12 @@
       await votStorage.set("translateProxyEnabled", 1);
       debug.log("translateProxyEnabled", this.data.translateProxyEnabled);
     }
-  
+
     debug.log("Extension compatibility passed...");
 
     this.votOpts = {
       headers:
-       this.data.translateProxyEnabled === 1
+        this.data.translateProxyEnabled === 1
           ? {}
           : {
               "sec-ch-ua": null,
@@ -390,12 +390,15 @@
             },
       fetchFn: GM_fetch,
       hostVOT: votBackendUrl,
-      host: this.data.translateProxyEnabled === 1 ? this.data.proxyWorkerHost : workerHost,
+      host:
+        this.data.translateProxyEnabled === 1
+          ? this.data.proxyWorkerHost
+          : workerHost,
     };
-    
-    this.votClient = new (this.data.translateProxyEnabled === 1 ? VOTWorkerClient : VOTClient)(
-      this.votOpts,
-    );
+
+    this.votClient = new (
+      this.data.translateProxyEnabled === 1 ? VOTWorkerClient : VOTClient
+    )(this.votOpts);
 
     this.subtitlesWidget = new SubtitlesWidget(
       this.video,
@@ -810,7 +813,7 @@
         proxyWorkerHost,
       );
       this.votProxyWorkerHostTextfield.container.hidden =
-      this.data.translateProxyEnabled !== 1;
+        this.data.translateProxyEnabled !== 1;
       this.votSettingsDialog.bodyContainer.appendChild(
         this.votProxyWorkerHostTextfield.container,
       );
@@ -820,7 +823,8 @@
         localizationProvider.get("VOTAudioProxy"),
         this.data?.audioProxy ?? false,
       );
-      this.votAudioProxyCheckbox.container.hidden = this.data.translateProxyEnabled !== 1;
+      this.votAudioProxyCheckbox.container.hidden =
+        this.data.translateProxyEnabled !== 1;
       this.votSettingsDialog.bodyContainer.appendChild(
         this.votAudioProxyCheckbox.container,
       );
@@ -867,7 +871,8 @@
       );
 
       this.votVersionInfo = ui.createInformation(
-        `${localizationProvider.get("VOTVersion")}:`, GM_info.script.version,
+        `${localizationProvider.get("VOTVersion")}:`,
+        GM_info.script.version,
       );
       this.votSettingsDialog.bodyContainer.appendChild(
         this.votVersionInfo.container,
@@ -1628,7 +1633,7 @@
       this.subtitlesList = await getSubtitles(this.votClient, this.videoData);
       await votStorage.set("translateProxyEnabled", 1);
     }
-    
+
     if (!this.subtitlesList) {
       await this.changeSubtitlesLang("disabled");
     } else {
@@ -1824,12 +1829,12 @@
     return true;
   }
 
-/**
- * Synchronizes the lip sync of the video and audio elements.
- *
- * @param {boolean} [mode=false] - The lip sync mode.
- * @return {void}
- */
+  /**
+   * Synchronizes the lip sync of the video and audio elements.
+   *
+   * @param {boolean} [mode=false] - The lip sync mode.
+   * @return {void}
+   */
   lipSync(mode = false) {
     debug.log("lipsync video", this.video);
     if (!this.video) {
@@ -2299,28 +2304,6 @@
 
   debug.log(`Selected menu language: ${localizationProvider.lang}`);
 
-<<<<<<< HEAD
-  if (
-    BUILD_MODE !== "cloudflare" &&
-    GM_info?.scriptHandler &&
-    cfOnlyExtensions.includes(GM_info.scriptHandler)
-  ) {
-    console.error(
-      `[VOT] ${localizationProvider
-        .getDefault("unSupportedExtensionError")
-        .replace("{0}", GM_info.scriptHandler)}`,
-    );
-    return alert(
-      `[VOT] ${localizationProvider
-        .get("unSupportedExtensionError")
-        .replace("{0}", GM_info.scriptHandler)}`,
-    );
-  }
-
-  debug.log("Extension compatibility passed...");
-
-=======
->>>>>>> 74dbc2b6
   videoObserver.onVideoAdded.addListener((video) => {
     for (const site of getSites()) {
       if (!site) continue;
