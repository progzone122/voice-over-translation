import youtubeUtils from "./utils/youtubeUtils.js";
import { lang, GM_fetch } from "./utils/utils.js";

function formatYandexSubtitlesTokens(line) {
  const lineEndMs = line.startMs + line.durationMs;
  return line.tokens.reduce((result, token, index) => {
    const nextToken = line.tokens[index + 1];
    let lastToken;
    if (result.length > 0) {
      lastToken = result[result.length - 1];
    }
    const alignRangeEnd = lastToken?.alignRange?.end ?? 0;
    const newAlignRangeEnd = alignRangeEnd + token.text.length;
    token.alignRange = {
      start: alignRangeEnd,
      end: newAlignRangeEnd,
    };
    result.push(token);
    if (nextToken) {
      const endMs = token.startMs + token.durationMs;
      const durationMs = nextToken.startMs
        ? nextToken.startMs - endMs
        : lineEndMs - endMs;
      result.push({
        text: " ",
        startMs: endMs,
        durationMs,
        alignRange: {
          start: newAlignRangeEnd,
          end: newAlignRangeEnd + 1,
        },
      });
    }
    return result;
  }, []);
}

function createSubtitlesTokens(line, previousLineLastToken) {
  const tokens = line.text.split(/([\n \t])/).reduce((result, tokenText) => {
    if (tokenText.length) {
      const lastToken = result[result.length - 1] ?? previousLineLastToken;
      const alignRangeStart = lastToken?.alignRange?.end ?? 0;
      const alignRangeEnd = alignRangeStart + tokenText.length;
      result.push({
        text: tokenText,
        alignRange: {
          start: alignRangeStart,
          end: alignRangeEnd,
        },
      });
    }
    return result;
  }, []);
  const tokenDurationMs = Math.floor(line.durationMs / tokens.length);
  const lineEndMs = line.startMs + line.durationMs;
  return tokens.map((token, index) => {
    const isLastToken = index === tokens.length - 1;
    const startMs = line.startMs + tokenDurationMs * index;
    const durationMs = isLastToken ? lineEndMs - startMs : tokenDurationMs;
    return {
      ...token,
      startMs,
      durationMs,
    };
  });
}

function getSubtitlesTokens(subtitles, source) {
  const result = [];
  let lastToken;
  for (let i = 0; i < subtitles.subtitles.length; i++) {
    const line = subtitles.subtitles[i];
    let tokens;
    if (line?.tokens?.length) {
      if (source === "yandex") {
        tokens = formatYandexSubtitlesTokens(line);
      } else {
        console.warn("[VOT] Unsupported subtitles tokens type: ", source);
        subtitles.containsTokens = false;
        return null;
      }
    } else {
      tokens = createSubtitlesTokens(line, lastToken);
    }
    lastToken = tokens[tokens.length - 1];
    result.push({
      ...line,
      tokens,
    });
  }
  subtitles.containsTokens = true;
  return result;
}

function formatYoutubeSubtitles(subtitles) {
  const result = {
    containsTokens: false,
    subtitles: [],
  };
  if (
    typeof subtitles !== "object" ||
    !("events" in subtitles) ||
    !Array.isArray(subtitles.events)
  ) {
    console.error("[VOT] Failed to format youtube subtitles", subtitles);
    return result;
  }
  for (let i = 0; i < subtitles.events.length; i++) {
    if (!subtitles.events[i].segs) continue;
    const text = subtitles.events[i].segs
      .map((e) => e.utf8.replace(/^( +| +)$/g, ""))
      .join(" ");
    let durationMs = subtitles.events[i].dDurationMs;
    if (
      subtitles.events[i + 1] &&
      subtitles.events[i].tStartMs + subtitles.events[i].dDurationMs >
        subtitles.events[i + 1].tStartMs
    ) {
      durationMs =
        subtitles.events[i + 1].tStartMs - subtitles.events[i].tStartMs;
    }
    if (text !== "\n") {
      result.subtitles.push({
        text,
        startMs: subtitles.events[i].tStartMs,
        durationMs,
      });
    }
  }
  return result;
}

export async function fetchSubtitles(subtitlesObject) {
  const timeoutPromise = new Promise((resolve) =>
    setTimeout(
      () =>
        resolve({
          containsTokens: false,
          subtitles: [],
        }),
      5000,
    ),
  );

  const fetchPromise = (async () => {
    try {
      const response = await GM_fetch(subtitlesObject.url);
      return await response.json();
    } catch (error) {
      console.error("[VOT] Failed to fetch subtitles. Reason:", error);
      return {
        containsTokens: false,
        subtitles: [],
      };
    }
  })();

  let subtitles = await Promise.race([timeoutPromise, fetchPromise]);

  if (subtitlesObject.source === "youtube") {
    subtitles = formatYoutubeSubtitles(subtitles);
  }

  subtitles.subtitles = getSubtitlesTokens(subtitles, subtitlesObject.source);
  console.log("[VOT] subtitles:", subtitles);
  return subtitles;
}

<<<<<<< HEAD
export async function getSubtitles(client, videoData) {
  const { host, url, requestLang, videoId, duration } = videoData;
  const ytSubtitles = host === "youtube" ? youtubeUtils.getSubtitles() : [];
  let resolved = false;
  const yaSubtitles = await Promise.race([
    new Promise((resolve) => {
      setTimeout(() => {
        if (!resolved) {
          console.error("[VOT] Failed get yandex subtitles. Reason: timeout");
          resolve([]);
        }
      }, 5000);
    }),
    new Promise((resolve) => {
      client
        .getSubtitles({
          videoData: {
            host,
            url,
            videoId,
            duration,
          },
          requestLang,
        })
        .then((res) => {
          console.log("[VOT] Subtitles response: ", res);
          if (res.waiting) {
            console.error("[VOT] Failed get yandex subtitles");
            resolved = true;
            resolve([]);
          }

          let subtitles = res.subtitles ?? [];
          subtitles = subtitles.reduce((result, yaSubtitlesObject) => {
            if (
              yaSubtitlesObject.language &&
              !result.find((e) => {
                if (
                  e.source === "yandex" &&
                  e.language === yaSubtitlesObject.language &&
                  !e.translatedFromLanguage
                ) {
                  return e;
                }
              })
            ) {
              result.push({
                source: "yandex",
                language: yaSubtitlesObject.language,
                url: yaSubtitlesObject.url,
              });
            }
            if (yaSubtitlesObject.translatedLanguage) {
              result.push({
                source: "yandex",
                language: yaSubtitlesObject.translatedLanguage,
                translatedFromLanguage: yaSubtitlesObject.language,
                url: yaSubtitlesObject.translatedUrl,
              });
            }
            return result;
          }, []);
          resolved = true;
          resolve(subtitles);
        });
    }),
  ]);
=======
export async function getSubtitles(site, videoId, requestLang) {
  const ytSubtitles =
    site.host === "youtube" ? youtubeUtils.getSubtitles() : [];

  const fetchYandexSubtitles = async () => {
    try {
      const result = await requestVideoSubtitles(
        `${site.url}${videoId}`,
        requestLang,
      );
      debug.log("[exec] Requesting video subtitles", videoId);

      if (!result.success) {
        console.error("[VOT] Failed to get Yandex subtitles");
        return [];
      }

      const subtitlesResponse = yandexProtobuf.decodeSubtitlesResponse(
        result.response,
      );
      console.log("[VOT] Subtitles response: ", subtitlesResponse);

      let subtitles = subtitlesResponse.subtitles ?? [];
      return subtitles.reduce((result, yaSubtitlesObject) => {
        if (
          yaSubtitlesObject.language &&
          !result.find(
            (e) =>
              e.source === "yandex" &&
              e.language === yaSubtitlesObject.language &&
              !e.translatedFromLanguage,
          )
        ) {
          result.push({
            source: "yandex",
            language: yaSubtitlesObject.language,
            url: yaSubtitlesObject.url,
          });
        }
        if (yaSubtitlesObject.translatedLanguage) {
          result.push({
            source: "yandex",
            language: yaSubtitlesObject.translatedLanguage,
            translatedFromLanguage: yaSubtitlesObject.language,
            url: yaSubtitlesObject.translatedUrl,
          });
        }
        return result;
      }, []);
    } catch (error) {
      console.error("[VOT] Error fetching Yandex subtitles:", error);
      return [];
    }
  };

  const yaSubtitles = await fetchYandexSubtitles();
>>>>>>> 65b486e2

  const subtitles = [...yaSubtitles, ...ytSubtitles].sort((a, b) => {
    if (a.source !== b.source) {
      // sort by source
      return a.source === "yandex" ? -1 : 1;
    }
    if (
      a.language !== b.language &&
      (a.language === lang || b.language === lang)
    ) {
      // sort by user language
      return a.language === lang ? -1 : 1;
    }
    if (a.source === "yandex") {
      // sort by translation
      if (a.translatedFromLanguage !== b.translatedFromLanguage) {
        // sort by translatedFromLanguage
        if (!a.translatedFromLanguage || !b.translatedFromLanguage) {
          // sort by isTranslated
          if (a.language === b.language) {
            return a.translatedFromLanguage ? 1 : -1;
          }
          return !a.translatedFromLanguage ? 1 : -1;
        }
        return a.translatedFromLanguage === requestLang ? -1 : 1;
      }
      if (!a.translatedFromLanguage) {
        // sort non translated by language
        return a.language === requestLang ? -1 : 1;
      }
    }
    if (a.source === "youtube" && a.isAutoGenerated !== b.isAutoGenerated) {
      // sort by isAutoGenerated
      return a.isAutoGenerated ? 1 : -1;
    }
    return 0;
  });

  console.log("[VOT] subtitles list", subtitles);
  return subtitles;
}

export class SubtitlesWidget {
  dragging = false;
  subtitlesContainerRect = null;
  containerRect = null;
  offsetX = null;
  offsetY = null;

  lastContent = null;
  highlightWords = false;
  subtitles = null;
  maxLength = 300;
  maxLengthRegexp = /.{1,300}(?:\s|$)/g;

  constructor(video, container, site) {
    this.site = site;
    this.video = video;
    if (this.site.host === "youtube" && this.site.additionalData !== "mobile") {
      this.container = container.parentElement;
    } else {
      this.container = container;
    }

    this.votSubtitlesContainer = document.createElement("vot-block");
    this.votSubtitlesContainer.classList.add("vot-subtitles-widget");
    this.container.appendChild(this.votSubtitlesContainer);

    this.onMouseDownBound = this.onMouseDown.bind(this);
    this.onMouseUpBound = this.onMouseUp.bind(this);
    this.onMouseMoveBound = this.onMouseMove.bind(this);
    this.onTimeUpdateBound = this.onTimeUpdate.bind(this);

    document.addEventListener("mousedown", this.onMouseDownBound);
    document.addEventListener("mouseup", this.onMouseUpBound);
    document.addEventListener("mousemove", this.onMouseMoveBound);

    this.video?.addEventListener("timeupdate", this.onTimeUpdateBound);
  }

  release() {
    this.video?.removeEventListener("timeupdate", this.onTimeUpdateBound);

    document.removeEventListener("mousedown", this.onMouseDownBound);
    document.removeEventListener("mouseup", this.onMouseUpBound);
    document.removeEventListener("mousemove", this.onMouseMoveBound);

    this.votSubtitlesContainer.remove();
  }

  onMouseDown(e) {
    if (this.votSubtitlesContainer.contains(e.target)) {
      this.subtitlesContainerRect =
        this.votSubtitlesContainer.getBoundingClientRect();
      this.containerRect = this.container.getBoundingClientRect();
      this.offsetX = e.clientX - this.subtitlesContainerRect.x;
      this.offsetY = e.clientY - this.subtitlesContainerRect.y;
      this.dragging = true;
    }
  }

  onMouseUp() {
    this.dragging = false;
  }

  onMouseMove(e) {
    if (this.dragging) {
      e.preventDefault();
      const x = e.clientX - this.offsetX;
      const y = e.clientY - this.offsetY;
      const top = y >= this.containerRect.top;
      const bottom =
        y + this.subtitlesContainerRect.height <= this.containerRect.bottom;
      const left = x >= this.containerRect.left;
      const right =
        x + this.subtitlesContainerRect.width <= this.containerRect.right;

      if (top && bottom) {
        this.votSubtitlesContainer.style.top = `${y - this.containerRect.y}px`;
      } else if (!top) {
        this.votSubtitlesContainer.style.top = `${0}px`;
      } else {
        this.votSubtitlesContainer.style.top = `${
          this.containerRect.height - this.subtitlesContainerRect.height
        }px`;
      }

      if (left && right) {
        this.votSubtitlesContainer.style.left = `${x - this.containerRect.x}px`;
      } else if (!left) {
        this.votSubtitlesContainer.style.left = `${0}px`;
      } else {
        this.votSubtitlesContainer.style.left = `${
          this.containerRect.width - this.subtitlesContainerRect.width
        }px`;
      }
    }
  }

  onTimeUpdate() {
    this.update();
  }

  setContent(subtitles) {
    if (subtitles && this.video) {
      this.subtitles = subtitles;
      this.update();
    } else {
      this.subtitles = null;
      this.votSubtitlesContainer.innerHTML = "";
    }
  }

  setMaxLength(len) {
    if (typeof len === "number" && len) {
      this.maxLength = len;
      this.maxLengthRegexp = new RegExp(`.{1,${len}}(?:\\s|$)`, "g");
      this.update();
    }
  }

  setHighlightWords(value) {
    if (this.highlightWords !== !!value) {
      this.highlightWords = !!value;
      this.update();
    }
  }

  update() {
    if (!this.video) return;

    let content = "";
    let highlightWords = this.highlightWords && this.subtitles?.containsTokens;
    const time = this.video.currentTime * 1000;
    const line = this.subtitles?.subtitles?.findLast((e) => {
      return e.startMs < time && time < e.startMs + e.durationMs;
    });
    if (line) {
      let { tokens } = line;
      if (tokens.at(-1).alignRange.end > this.maxLength) {
        let chunks = [];
        let chunkStartIndex = 0;
        let chunkEndIndex = 0;
        let length = 0;
        for (let i = 0; i < tokens.length + 1; i++) {
          length += tokens[i]?.text?.length ?? 0;
          if (!tokens[i] || length > this.maxLength) {
            let t = tokens.slice(chunkStartIndex, chunkEndIndex + 1);
            if (t.at(0) && t.at(0).text === " ") t = t.slice(1);
            if (t.at(-1) && t.at(-1).text === " ") t = t.slice(0, t.length - 1);
            chunks.push({
              startMs: tokens[chunkStartIndex].startMs,
              durationMs:
                tokens[chunkEndIndex].startMs +
                tokens[chunkEndIndex].durationMs -
                tokens[chunkStartIndex].startMs,
              tokens: t,
            });
            chunkStartIndex = i;
            length = 0;
          }
          chunkEndIndex = i;
        }
        for (let index = 0; index < chunks.length; index++) {
          const chunk = chunks[index];
          if (chunk.startMs < time && time < chunk.startMs + chunk.durationMs) {
            tokens = chunk.tokens;
            break;
          }
        }
      }
      for (let i = 0; i < tokens.length; i++) {
        const token = tokens[i];
        const passedMs = token.startMs + token.durationMs / 2;
        content += `<span ${
          highlightWords &&
          (time > passedMs ||
            (time > token.startMs - 100 && passedMs - time < 275))
            ? 'class="passed"'
            : ""
        }>${token.text}</span>`;
      }
    }
    if (content !== this.lastContent) {
      this.lastContent = content;
      this.votSubtitlesContainer.innerHTML = content
        ? `<vot-block class="vot-subtitles">${content.replace(
            "\\n",
            "<br>",
          )}</vot-block>`
        : "";
    }
  }
}<|MERGE_RESOLUTION|>--- conflicted
+++ resolved
@@ -166,7 +166,6 @@
   return subtitles;
 }
 
-<<<<<<< HEAD
 export async function getSubtitles(client, videoData) {
   const { host, url, requestLang, videoId, duration } = videoData;
   const ytSubtitles = host === "youtube" ? youtubeUtils.getSubtitles() : [];
@@ -234,64 +233,6 @@
         });
     }),
   ]);
-=======
-export async function getSubtitles(site, videoId, requestLang) {
-  const ytSubtitles =
-    site.host === "youtube" ? youtubeUtils.getSubtitles() : [];
-
-  const fetchYandexSubtitles = async () => {
-    try {
-      const result = await requestVideoSubtitles(
-        `${site.url}${videoId}`,
-        requestLang,
-      );
-      debug.log("[exec] Requesting video subtitles", videoId);
-
-      if (!result.success) {
-        console.error("[VOT] Failed to get Yandex subtitles");
-        return [];
-      }
-
-      const subtitlesResponse = yandexProtobuf.decodeSubtitlesResponse(
-        result.response,
-      );
-      console.log("[VOT] Subtitles response: ", subtitlesResponse);
-
-      let subtitles = subtitlesResponse.subtitles ?? [];
-      return subtitles.reduce((result, yaSubtitlesObject) => {
-        if (
-          yaSubtitlesObject.language &&
-          !result.find(
-            (e) =>
-              e.source === "yandex" &&
-              e.language === yaSubtitlesObject.language &&
-              !e.translatedFromLanguage,
-          )
-        ) {
-          result.push({
-            source: "yandex",
-            language: yaSubtitlesObject.language,
-            url: yaSubtitlesObject.url,
-          });
-        }
-        if (yaSubtitlesObject.translatedLanguage) {
-          result.push({
-            source: "yandex",
-            language: yaSubtitlesObject.translatedLanguage,
-            translatedFromLanguage: yaSubtitlesObject.language,
-            url: yaSubtitlesObject.translatedUrl,
-          });
-        }
-        return result;
-      }, []);
-    } catch (error) {
-      console.error("[VOT] Error fetching Yandex subtitles:", error);
-      return [];
-    }
-  };
-
-  const yaSubtitles = await fetchYandexSubtitles();
->>>>>>> 65b486e2
 
   const subtitles = [...yaSubtitles, ...ytSubtitles].sort((a, b) => {
     if (a.source !== b.source) {
